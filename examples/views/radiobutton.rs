--- conflicted
+++ resolved
@@ -23,7 +23,6 @@
     pub option: Options,
 }
 
-<<<<<<< HEAD
 pub enum AppEvent {
     ToggleOption(Options),
 }
@@ -43,8 +42,6 @@
 #[allow(dead_code)]
 const LIGHT_THEME: &str = "crates/vizia_core/resources/themes/light_theme.css";
 
-=======
->>>>>>> 676afdf4
 fn main() {
     Application::new(|cx| {
         AppData { option: Options::First }.build(cx);
@@ -84,7 +81,6 @@
                             .describing(format!("button_{i}"));
                     })
                     .disabled(if i == 2 { true } else { false })
-<<<<<<< HEAD
                     .size(Auto)
                     .child_top(Stretch(1.0))
                     .child_bottom(Stretch(1.0))
@@ -92,32 +88,6 @@
                 }
             })
             .class("container");
-=======
-                    .on_select(move |cx| cx.emit(AppDataSetter::Option(current_option)));
-                }
-            })
-            .col_between(Pixels(20.0));
-
-            Label::new(cx, "Label").top(Pixels(20.0));
-
-            for i in 0..3 {
-                let current_option = index_to_option(i);
-                HStack::new(cx, move |cx| {
-                    RadioButton::new(
-                        cx,
-                        AppData::option.map(move |option| *option == current_option),
-                    )
-                    .on_select(move |cx| cx.emit(AppDataSetter::Option(current_option)))
-                    .id(format!("button_{i}"));
-                    Label::new(cx, &current_option.to_string()).describing(format!("button_{i}"));
-                })
-                .disabled(if i == 2 { true } else { false })
-                .size(Auto)
-                .child_top(Stretch(1.0))
-                .child_bottom(Stretch(1.0))
-                .col_between(Pixels(5.0));
-            }
->>>>>>> 676afdf4
         })
         .class("main");
     })
