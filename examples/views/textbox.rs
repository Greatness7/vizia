--- conflicted
+++ resolved
@@ -40,14 +40,6 @@
         ExamplePage::vertical(cx, |cx| {
             Textbox::new(cx, AppData::editable_text)
                 .width(Pixels(300.0))
-<<<<<<< HEAD
-                .on_edit(|cx, text| cx.emit(AppEvent::SetEditableText(text)));
-            Textbox::new_multiline(cx, AppData::multiline_text, true)
-                .width(Pixels(300.0))
-                .height(Pixels(300.0))
-                .on_edit(|cx, text| cx.emit(AppEvent::SetMultilineText(text)));
-            Textbox::new(cx, AppData::non_editable_text).width(Pixels(300.0)).read_only(true);
-=======
                 .placeholder("Type something...")
                 .on_edit(|cx, text| cx.emit(AppDataSetter::EditableText(text)));
 
@@ -72,7 +64,6 @@
             Textbox::new_multiline(cx, AppData::non_editable_multiline_text, true)
                 .width(Pixels(300.0))
                 .read_only(true);
->>>>>>> ac9158b1
         });
     })
     .title("Textbox")
