use lazy_static::lazy_static;
use vizia::prelude::*;
use vizia_core::icons::ICON_MOON;

lazy_static! {
    pub static ref STATIC_LIST: Vec<&'static str> =
        vec!["Wrapping", "Alignment", "Alignment2", "Alignment3", "Alignment4", "Alignment5"];
}

#[derive(Lens)]
pub struct AppData {
    // text: Vec<String>,
    text: String,
    text2: String,
}

pub enum AppEvent {
    SetText(String),
}

impl Model for AppData {
    fn event(&mut self, _cx: &mut EventContext, event: &mut Event) {
        event.map(|app_event, _| match app_event {
            AppEvent::SetText(txt) => self.text = txt.clone(),
        });
    }
}

fn main() {
    Application::new(|cx| {
        AppData { text: String::from("This is some text"), text2: String::from("سلام") }.build(cx);
        VStack::new(cx, |cx| {
<<<<<<< HEAD
            TabView::new(cx, StaticLens::new(STATIC_LIST.as_ref()), |cx, item| {
                match *item.get(cx).unwrap() {
=======
            TabView::new(
                cx,
                StaticLens::<Vec<&'static str>>::new(STATIC_LIST.as_ref()),
                |cx, item| match item.get(cx) {
>>>>>>> 29d76c39
                    "Wrapping" => TabPair::new(
                        move |cx| {
                            Label::new(cx, item).hoverable(false);
                            Element::new(cx).class("indicator");
                        },
                        |cx| {
                            wrapping(cx);
                        },
                    ),

                    "Alignment" => TabPair::new(
                        move |cx| {
                            Label::new(cx, item).hoverable(false);
                            Element::new(cx).class("indicator");
                        },
                        |cx| {
                            alignment(cx);
                        },
                    ),

                    "Alignment2" => TabPair::new(
                        move |cx| {
                            Label::new(cx, item).hoverable(false);
                            Element::new(cx).class("indicator");
                        },
                        |cx| {
                            alignment2(cx);
                        },
                    ),

                    "Alignment3" => TabPair::new(
                        move |cx| {
                            Label::new(cx, item).hoverable(false);
                            Element::new(cx).class("indicator");
                        },
                        |cx| {
                            alignment3(cx);
                        },
                    ),

                    "Alignment4" => TabPair::new(
                        move |cx| {
                            Label::new(cx, item).hoverable(false);
                            Element::new(cx).class("indicator");
                        },
                        |cx: &mut Context| {
                            alignment4(cx);
                        },
                    ),

                    "Alignment5" => TabPair::new(
                        move |cx| {
                            Label::new(cx, item).hoverable(false);
                            Element::new(cx).class("indicator");
                        },
                        |cx: &mut Context| {
                            alignment5(cx);
                        },
                    ),

                    _ => unreachable!(),
                },
            );

            // Textbox::new(cx, AppData::text.index(0))
            //     .on_submit(|ex, txt, _| ex.emit(AppEvent::SetText(0, txt.clone())));

            // Textbox::new(cx, AppData::text.index(0))
            //     .width(Pixels(200.0))
            //     .on_submit(|ex, txt, _| ex.emit(AppEvent::SetText(0, txt.clone())));

            // Textbox::new_multiline(cx, AppData::text.index(1), false)
            //     .on_submit(|ex, txt, _| ex.emit(AppEvent::SetText(1, txt.clone())));

            // Textbox::new_multiline(cx, AppData::text.index(2), true)
            //     .on_submit(|ex, txt, _| ex.emit(AppEvent::SetText(2, txt.clone())));

            // Textbox::new_multiline(cx, AppData::text.index(3), true)
            // .width(Pixels(200.0))
            // .child_left(Stretch(1.0))
            // .on_submit(|ex, txt, _| ex.emit(AppEvent::SetText(3, txt.clone())));
        })
        .child_space(Pixels(20.0))
        .row_between(Pixels(20.0));
    })
    .title("Text")
    .inner_size((1200, 600))
    .run();
}

fn wrapping(cx: &mut Context) {
    HStack::new(cx, |cx| {
        HStack::new(cx, |cx| {
            Label::new(cx, "This is some non-wrapping text")
                .child_space(Pixels(10.0))
                .background_color(Color::rgb(200, 100, 200));
        })
        .size(Auto)
        .child_space(Pixels(10.0))
        .background_color(Color::rgb(100, 200, 100));

        HStack::new(cx, |cx| {
            Label::new(cx, "This is some text which should wrap on the longest word.")
                .text_wrap(true)
                .child_space(Pixels(10.0))
                .background_color(Color::rgb(200, 100, 100));
        })
        .size(Auto)
        .child_space(Pixels(10.0))
        .background_color(Color::rgb(100, 200, 100));

        HStack::new(cx, |cx| {
            Label::new(
                cx,
                "This is some text which should wrap because its container is too narrow.",
            )
            .text_wrap(true)
            .width(Pixels(100.0))
            .child_space(Pixels(10.0))
            .background_color(Color::rgb(200, 100, 100));
        })
        .size(Auto)
        .child_space(Pixels(10.0))
        .background_color(Color::rgb(100, 200, 100));

        HStack::new(cx, |cx| {
            Label::new(cx, "This is some text which should\nwrap because of a hard break.")
                .text_wrap(false)
                .width(Auto)
                .child_space(Pixels(10.0))
                .background_color(Color::rgb(200, 100, 100));
        })
        .size(Auto)
        .child_space(Pixels(10.0))
        .background_color(Color::rgb(100, 200, 100));

        HStack::new(cx, |cx| {
            Label::new(cx, "This is some text which should\nwrap because of soft and hard breaks.")
                .text_wrap(true)
                .width(Pixels(100.0))
                .child_space(Pixels(10.0))
                .background_color(Color::rgb(200, 100, 100));
        })
        .size(Auto)
        .child_space(Pixels(10.0))
        .background_color(Color::rgb(100, 200, 100));
    })
    .col_between(Pixels(50.0))
    .child_space(Pixels(50.0));
}

fn alignment(cx: &mut Context) {
    HStack::new(cx, |cx| {
        HStack::new(cx, |cx| {
            Label::new(cx, "This is some\ntext aligned to\nthe top left")
                .text_wrap(false)
                .size(Pixels(150.0))
                .background_color(Color::rgb(200, 100, 100));
        })
        .size(Auto)
        .child_space(Pixels(10.0))
        .background_color(Color::rgb(100, 200, 100));

        HStack::new(cx, |cx| {
            Label::new(cx, "This is some\ntext aligned to\nthe top center")
                .text_wrap(false)
                .size(Pixels(150.0))
                .child_left(Stretch(1.0))
                .child_right(Stretch(1.0))
                .background_color(Color::rgb(200, 100, 100));
        })
        .size(Auto)
        .child_space(Pixels(10.0))
        .background_color(Color::rgb(100, 200, 100));

        HStack::new(cx, |cx| {
            Label::new(cx, "This is some\ntext aligned to\nthe top right")
                .size(Pixels(150.0))
                .child_left(Stretch(1.0))
                .child_right(Pixels(0.0))
                .background_color(Color::rgb(200, 100, 100));
        })
        .size(Auto)
        .child_space(Pixels(10.0))
        .background_color(Color::rgb(100, 200, 100));
    })
    .size(Auto)
    .col_between(Pixels(20.0))
    .child_space(Pixels(20.0));

    HStack::new(cx, |cx| {
        HStack::new(cx, |cx| {
            Label::new(cx, "This is some\ntext aligned to\nthe middle left")
                .text_wrap(false)
                .size(Pixels(150.0))
                .child_top(Stretch(1.0))
                .child_bottom(Stretch(1.0))
                .background_color(Color::rgb(200, 100, 100));
        })
        .size(Auto)
        .child_space(Pixels(10.0))
        .background_color(Color::rgb(100, 200, 100));

        HStack::new(cx, |cx| {
            Label::new(cx, "This is some\ntext aligned to\nthe middle center")
                .text_wrap(false)
                .size(Pixels(150.0))
                .child_space(Stretch(1.0))
                .background_color(Color::rgb(200, 100, 100));
        })
        .size(Auto)
        .child_space(Pixels(10.0))
        .background_color(Color::rgb(100, 200, 100));

        HStack::new(cx, |cx| {
            Label::new(cx, "This is some\ntext aligned to\nthe middle right")
                .size(Pixels(150.0))
                .child_top(Stretch(1.0))
                .child_bottom(Stretch(1.0))
                .child_left(Stretch(1.0))
                .child_right(Pixels(0.0))
                .background_color(Color::rgb(200, 100, 100));
        })
        .size(Auto)
        .child_space(Pixels(10.0))
        .background_color(Color::rgb(100, 200, 100));
    })
    .size(Auto)
    .col_between(Pixels(20.0))
    .child_space(Pixels(20.0));

    HStack::new(cx, |cx| {
        HStack::new(cx, |cx| {
            Label::new(cx, "This is some\ntext aligned to\nthe bottom left")
                .text_wrap(false)
                .size(Pixels(150.0))
                .child_top(Stretch(1.0))
                .child_bottom(Pixels(0.0))
                .background_color(Color::rgb(200, 100, 100));
        })
        .size(Auto)
        .child_space(Pixels(10.0))
        .background_color(Color::rgb(100, 200, 100));

        HStack::new(cx, |cx| {
            Label::new(cx, "This is some\ntext aligned to\nthe bottom center")
                .text_wrap(false)
                .size(Pixels(150.0))
                .child_space(Stretch(1.0))
                .child_bottom(Pixels(0.0))
                .background_color(Color::rgb(200, 100, 100));
        })
        .size(Auto)
        .child_space(Pixels(10.0))
        .background_color(Color::rgb(100, 200, 100));

        HStack::new(cx, |cx| {
            Label::new(cx, "This is some\ntext aligned to\nthe bottom right")
                .size(Pixels(150.0))
                .child_top(Stretch(1.0))
                .child_bottom(Pixels(0.0))
                .child_left(Stretch(1.0))
                .child_right(Pixels(0.0))
                .background_color(Color::rgb(200, 100, 100));
        })
        .size(Auto)
        .child_space(Pixels(10.0))
        .background_color(Color::rgb(100, 200, 100));
    })
    .size(Auto)
    .col_between(Pixels(20.0))
    .child_space(Pixels(20.0));
}

fn alignment2(cx: &mut Context) {
    HStack::new(cx, |cx| {
        HStack::new(cx, |cx| {
            Label::new(cx, "سلام")
                .text_wrap(false)
                .size(Pixels(150.0))
                .child_right(Stretch(1.0))
                .background_color(Color::rgb(200, 100, 100));
        })
        .size(Auto)
        .child_space(Pixels(10.0))
        .background_color(Color::rgb(100, 200, 100));

        HStack::new(cx, |cx| {
            Label::new(cx, "سلام")
                .text_wrap(false)
                .size(Pixels(150.0))
                .child_left(Stretch(1.0))
                .child_right(Stretch(1.0))
                .background_color(Color::rgb(200, 100, 100));
        })
        .size(Auto)
        .child_space(Pixels(10.0))
        .background_color(Color::rgb(100, 200, 100));

        HStack::new(cx, |cx| {
            Label::new(cx, "سلام")
                .size(Pixels(150.0))
                .child_left(Stretch(1.0))
                .child_right(Pixels(0.0))
                .background_color(Color::rgb(200, 100, 100));
        })
        .size(Auto)
        .child_space(Pixels(10.0))
        .background_color(Color::rgb(100, 200, 100));
    })
    .size(Auto)
    .col_between(Pixels(20.0))
    .child_space(Pixels(20.0));

    HStack::new(cx, |cx| {
        HStack::new(cx, |cx| {
            Label::new(cx, "سلام")
                .text_wrap(false)
                .size(Pixels(150.0))
                .child_top(Stretch(1.0))
                .child_bottom(Stretch(1.0))
                .child_right(Stretch(1.0))
                .background_color(Color::rgb(200, 100, 100));
        })
        .size(Auto)
        .child_space(Pixels(10.0))
        .background_color(Color::rgb(100, 200, 100));

        HStack::new(cx, |cx| {
            Label::new(cx, "سلام")
                .text_wrap(false)
                .size(Pixels(150.0))
                .child_space(Stretch(1.0))
                .background_color(Color::rgb(200, 100, 100));
        })
        .size(Auto)
        .child_space(Pixels(10.0))
        .background_color(Color::rgb(100, 200, 100));

        HStack::new(cx, |cx| {
            Label::new(cx, "سلام")
                .size(Pixels(150.0))
                .child_top(Stretch(1.0))
                .child_bottom(Stretch(1.0))
                .child_left(Stretch(1.0))
                .child_right(Pixels(0.0))
                .background_color(Color::rgb(200, 100, 100));
        })
        .size(Auto)
        .child_space(Pixels(10.0))
        .background_color(Color::rgb(100, 200, 100));
    })
    .size(Auto)
    .col_between(Pixels(20.0))
    .child_space(Pixels(20.0));

    HStack::new(cx, |cx| {
        HStack::new(cx, |cx| {
            Label::new(cx, "سلام")
                .text_wrap(false)
                .size(Pixels(150.0))
                .child_top(Stretch(1.0))
                .child_bottom(Pixels(0.0))
                .child_right(Stretch(1.0))
                .background_color(Color::rgb(200, 100, 100));
        })
        .size(Auto)
        .child_space(Pixels(10.0))
        .background_color(Color::rgb(100, 200, 100));

        HStack::new(cx, |cx| {
            Label::new(cx, "سلام")
                .text_wrap(false)
                .size(Pixels(150.0))
                .child_space(Stretch(1.0))
                .child_bottom(Pixels(0.0))
                .background_color(Color::rgb(200, 100, 100));
        })
        .size(Auto)
        .child_space(Pixels(10.0))
        .background_color(Color::rgb(100, 200, 100));

        HStack::new(cx, |cx| {
            Label::new(cx, "سلام")
                .size(Pixels(150.0))
                .child_top(Stretch(1.0))
                .child_bottom(Pixels(0.0))
                .child_left(Stretch(1.0))
                .child_right(Pixels(0.0))
                .background_color(Color::rgb(200, 100, 100));
        })
        .size(Auto)
        .child_space(Pixels(10.0))
        .background_color(Color::rgb(100, 200, 100));
    })
    .size(Auto)
    .col_between(Pixels(20.0))
    .child_space(Pixels(20.0));
}

fn alignment3(cx: &mut Context) {
    HStack::new(cx, |cx| {
        HStack::new(cx, |cx| {
            Textbox::new(cx, AppData::text)
                .text_wrap(false)
                .size(Pixels(150.0))
                .child_space(Pixels(0.0))
                .child_right(Stretch(1.0))
                .background_color(Color::rgb(200, 100, 100));
        })
        .size(Auto)
        .child_space(Pixels(10.0))
        .background_color(Color::rgb(100, 200, 100));

        HStack::new(cx, |cx| {
            Textbox::new(cx, AppData::text)
                .text_wrap(false)
                .size(Pixels(150.0))
                .child_top(Pixels(0.0))
                .child_left(Stretch(1.0))
                .child_right(Stretch(1.0))
                .background_color(Color::rgb(200, 100, 100));
        })
        .size(Auto)
        .child_space(Pixels(10.0))
        .background_color(Color::rgb(100, 200, 100));

        HStack::new(cx, |cx| {
            Textbox::new(cx, AppData::text)
                .size(Pixels(150.0))
                .child_top(Pixels(0.0))
                .child_left(Stretch(1.0))
                .child_right(Pixels(0.0))
                .background_color(Color::rgb(200, 100, 100));
        })
        .size(Auto)
        .child_space(Pixels(10.0))
        .background_color(Color::rgb(100, 200, 100));
    })
    .size(Auto)
    .col_between(Pixels(20.0))
    .child_space(Pixels(20.0));

    HStack::new(cx, |cx| {
        HStack::new(cx, |cx| {
            Textbox::new(cx, AppData::text)
                .text_wrap(false)
                .size(Pixels(150.0))
                .child_left(Pixels(0.0))
                .child_top(Stretch(1.0))
                .child_bottom(Stretch(1.0))
                .child_right(Stretch(1.0))
                .background_color(Color::rgb(200, 100, 100));
        })
        .size(Auto)
        .child_space(Pixels(10.0))
        .background_color(Color::rgb(100, 200, 100));

        HStack::new(cx, |cx| {
            Textbox::new(cx, AppData::text)
                .text_wrap(false)
                .size(Pixels(150.0))
                .child_space(Stretch(1.0))
                .background_color(Color::rgb(200, 100, 100));
        })
        .size(Auto)
        .child_space(Pixels(10.0))
        .background_color(Color::rgb(100, 200, 100));

        HStack::new(cx, |cx| {
            Textbox::new(cx, AppData::text)
                .size(Pixels(150.0))
                .child_top(Stretch(1.0))
                .child_bottom(Stretch(1.0))
                .child_left(Stretch(1.0))
                .child_right(Pixels(0.0))
                .background_color(Color::rgb(200, 100, 100));
        })
        .size(Auto)
        .child_space(Pixels(10.0))
        .background_color(Color::rgb(100, 200, 100));
    })
    .size(Auto)
    .col_between(Pixels(20.0))
    .child_space(Pixels(20.0));

    HStack::new(cx, |cx| {
        HStack::new(cx, |cx| {
            Textbox::new(cx, AppData::text)
                .text_wrap(false)
                .size(Pixels(150.0))
                .child_space(Pixels(0.0))
                .child_top(Stretch(1.0))
                .child_right(Stretch(1.0))
                .background_color(Color::rgb(200, 100, 100));
        })
        .size(Auto)
        .child_space(Pixels(10.0))
        .background_color(Color::rgb(100, 200, 100));

        HStack::new(cx, |cx| {
            Textbox::new(cx, AppData::text)
                .text_wrap(false)
                .size(Pixels(150.0))
                .child_space(Stretch(1.0))
                .child_bottom(Pixels(0.0))
                .background_color(Color::rgb(200, 100, 100));
        })
        .size(Auto)
        .child_space(Pixels(10.0))
        .background_color(Color::rgb(100, 200, 100));

        HStack::new(cx, |cx| {
            Textbox::new(cx, AppData::text)
                .size(Pixels(150.0))
                .child_top(Stretch(1.0))
                .child_bottom(Pixels(0.0))
                .child_left(Stretch(1.0))
                .child_right(Pixels(0.0))
                .background_color(Color::rgb(200, 100, 100));
        })
        .size(Auto)
        .child_space(Pixels(10.0))
        .background_color(Color::rgb(100, 200, 100));
    })
    .size(Auto)
    .col_between(Pixels(20.0))
    .child_space(Pixels(20.0));
}

fn alignment4(cx: &mut Context) {
    HStack::new(cx, |cx| {
        HStack::new(cx, |cx| {
            Textbox::new(cx, AppData::text2)
                .text_wrap(false)
                .size(Pixels(150.0))
                .child_space(Pixels(0.0))
                .child_right(Stretch(1.0))
                .background_color(Color::rgb(200, 100, 100));
        })
        .size(Auto)
        .child_space(Pixels(10.0))
        .background_color(Color::rgb(100, 200, 100));

        HStack::new(cx, |cx| {
            Textbox::new(cx, AppData::text2)
                .text_wrap(false)
                .size(Pixels(150.0))
                .child_top(Pixels(0.0))
                .child_left(Stretch(1.0))
                .child_right(Stretch(1.0))
                .background_color(Color::rgb(200, 100, 100));
        })
        .size(Auto)
        .child_space(Pixels(10.0))
        .background_color(Color::rgb(100, 200, 100));

        HStack::new(cx, |cx| {
            Textbox::new(cx, AppData::text2)
                .size(Pixels(150.0))
                .child_top(Pixels(0.0))
                .child_left(Stretch(1.0))
                .child_right(Pixels(0.0))
                .background_color(Color::rgb(200, 100, 100));
        })
        .size(Auto)
        .child_space(Pixels(10.0))
        .background_color(Color::rgb(100, 200, 100));
    })
    .size(Auto)
    .col_between(Pixels(20.0))
    .child_space(Pixels(20.0));

    HStack::new(cx, |cx| {
        HStack::new(cx, |cx| {
            Textbox::new(cx, AppData::text2)
                .text_wrap(false)
                .size(Pixels(150.0))
                .child_left(Pixels(0.0))
                .child_top(Stretch(1.0))
                .child_bottom(Stretch(1.0))
                .child_right(Stretch(1.0))
                .background_color(Color::rgb(200, 100, 100));
        })
        .size(Auto)
        .child_space(Pixels(10.0))
        .background_color(Color::rgb(100, 200, 100));

        HStack::new(cx, |cx| {
            Textbox::new(cx, AppData::text2)
                .text_wrap(false)
                .size(Pixels(150.0))
                .child_space(Stretch(1.0))
                .background_color(Color::rgb(200, 100, 100));
        })
        .size(Auto)
        .child_space(Pixels(10.0))
        .background_color(Color::rgb(100, 200, 100));

        HStack::new(cx, |cx| {
            Textbox::new(cx, AppData::text2)
                .size(Pixels(150.0))
                .child_top(Stretch(1.0))
                .child_bottom(Stretch(1.0))
                .child_left(Stretch(1.0))
                .child_right(Pixels(0.0))
                .background_color(Color::rgb(200, 100, 100));
        })
        .size(Auto)
        .child_space(Pixels(10.0))
        .background_color(Color::rgb(100, 200, 100));
    })
    .size(Auto)
    .col_between(Pixels(20.0))
    .child_space(Pixels(20.0));

    HStack::new(cx, |cx| {
        HStack::new(cx, |cx| {
            Textbox::new(cx, AppData::text2)
                .text_wrap(false)
                .size(Pixels(150.0))
                .child_space(Pixels(0.0))
                .child_top(Stretch(1.0))
                .child_right(Stretch(1.0))
                .background_color(Color::rgb(200, 100, 100));
        })
        .size(Auto)
        .child_space(Pixels(10.0))
        .background_color(Color::rgb(100, 200, 100));

        HStack::new(cx, |cx| {
            Textbox::new(cx, AppData::text2)
                .text_wrap(false)
                .size(Pixels(150.0))
                .child_space(Stretch(1.0))
                .child_bottom(Pixels(0.0))
                .background_color(Color::rgb(200, 100, 100));
        })
        .size(Auto)
        .child_space(Pixels(10.0))
        .background_color(Color::rgb(100, 200, 100));

        HStack::new(cx, |cx| {
            Textbox::new(cx, AppData::text2)
                .size(Pixels(150.0))
                .child_top(Stretch(1.0))
                .child_bottom(Pixels(0.0))
                .child_left(Stretch(1.0))
                .child_right(Pixels(0.0))
                .background_color(Color::rgb(200, 100, 100));
        })
        .size(Auto)
        .child_space(Pixels(10.0))
        .background_color(Color::rgb(100, 200, 100));
    })
    .size(Auto)
    .col_between(Pixels(20.0))
    .child_space(Pixels(20.0));
}

fn alignment5(cx: &mut Context) {
    HStack::new(cx, |cx| {
        HStack::new(cx, |cx| {
            Label::new(cx, ICON_MOON)
                .class("icon")
                .text_wrap(false)
                .size(Pixels(150.0))
                .background_color(Color::rgb(200, 100, 100));
        })
        .size(Auto)
        .child_space(Pixels(10.0))
        .background_color(Color::rgb(100, 200, 100));

        HStack::new(cx, |cx| {
            Label::new(cx, ICON_MOON)
                .class("icon")
                .text_wrap(false)
                .size(Pixels(150.0))
                .child_left(Stretch(1.0))
                .child_right(Stretch(1.0))
                .background_color(Color::rgb(200, 100, 100));
        })
        .size(Auto)
        .child_space(Pixels(10.0))
        .background_color(Color::rgb(100, 200, 100));

        HStack::new(cx, |cx| {
            Label::new(cx, ICON_MOON)
                .class("icon")
                .size(Pixels(150.0))
                .child_left(Stretch(1.0))
                .child_right(Pixels(0.0))
                .background_color(Color::rgb(200, 100, 100));
        })
        .size(Auto)
        .child_space(Pixels(10.0))
        .background_color(Color::rgb(100, 200, 100));
    })
    .size(Auto)
    .col_between(Pixels(20.0))
    .child_space(Pixels(20.0));

    HStack::new(cx, |cx| {
        HStack::new(cx, |cx| {
            Label::new(cx, ICON_MOON)
                .class("icon")
                .text_wrap(false)
                .size(Pixels(150.0))
                .child_top(Stretch(1.0))
                .child_bottom(Stretch(1.0))
                .background_color(Color::rgb(200, 100, 100));
        })
        .size(Auto)
        .child_space(Pixels(10.0))
        .background_color(Color::rgb(100, 200, 100));

        HStack::new(cx, |cx| {
            Label::new(cx, ICON_MOON)
                .class("icon")
                .text_wrap(false)
                .size(Pixels(150.0))
                .child_space(Stretch(1.0))
                .background_color(Color::rgb(200, 100, 100));
        })
        .size(Auto)
        .child_space(Pixels(10.0))
        .background_color(Color::rgb(100, 200, 100));

        HStack::new(cx, |cx| {
            Label::new(cx, ICON_MOON)
                .class("icon")
                .size(Pixels(150.0))
                .child_top(Stretch(1.0))
                .child_bottom(Stretch(1.0))
                .child_left(Stretch(1.0))
                .child_right(Pixels(0.0))
                .background_color(Color::rgb(200, 100, 100));
        })
        .size(Auto)
        .child_space(Pixels(10.0))
        .background_color(Color::rgb(100, 200, 100));
    })
    .size(Auto)
    .col_between(Pixels(20.0))
    .child_space(Pixels(20.0));

    HStack::new(cx, |cx| {
        HStack::new(cx, |cx| {
            Label::new(cx, ICON_MOON)
                .class("icon")
                .text_wrap(false)
                .size(Pixels(150.0))
                .child_top(Stretch(1.0))
                .child_bottom(Pixels(0.0))
                .background_color(Color::rgb(200, 100, 100));
        })
        .size(Auto)
        .child_space(Pixels(10.0))
        .background_color(Color::rgb(100, 200, 100));

        HStack::new(cx, |cx| {
            Label::new(cx, ICON_MOON)
                .class("icon")
                .text_wrap(false)
                .size(Pixels(150.0))
                .child_space(Stretch(1.0))
                .child_bottom(Pixels(0.0))
                .background_color(Color::rgb(200, 100, 100));
        })
        .size(Auto)
        .child_space(Pixels(10.0))
        .background_color(Color::rgb(100, 200, 100));

        HStack::new(cx, |cx| {
            Label::new(cx, ICON_MOON)
                .class("icon")
                .size(Pixels(150.0))
                .child_top(Stretch(1.0))
                .child_bottom(Pixels(0.0))
                .child_left(Stretch(1.0))
                .child_right(Pixels(0.0))
                .background_color(Color::rgb(200, 100, 100));
        })
        .size(Auto)
        .child_space(Pixels(10.0))
        .background_color(Color::rgb(100, 200, 100));
    })
    .size(Auto)
    .col_between(Pixels(20.0))
    .child_space(Pixels(20.0));
}<|MERGE_RESOLUTION|>--- conflicted
+++ resolved
@@ -30,15 +30,10 @@
     Application::new(|cx| {
         AppData { text: String::from("This is some text"), text2: String::from("سلام") }.build(cx);
         VStack::new(cx, |cx| {
-<<<<<<< HEAD
-            TabView::new(cx, StaticLens::new(STATIC_LIST.as_ref()), |cx, item| {
-                match *item.get(cx).unwrap() {
-=======
             TabView::new(
                 cx,
                 StaticLens::<Vec<&'static str>>::new(STATIC_LIST.as_ref()),
                 |cx, item| match item.get(cx) {
->>>>>>> 29d76c39
                     "Wrapping" => TabPair::new(
                         move |cx| {
                             Label::new(cx, item).hoverable(false);
