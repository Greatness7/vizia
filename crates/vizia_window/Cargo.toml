--- conflicted
+++ resolved
@@ -10,12 +10,8 @@
 
 [dependencies]
 vizia_input = { path = "../vizia_input" }
-<<<<<<< HEAD
 vizia_style = { path = "../vizia_style" }
 morphorm = {path = "../../../morphorm" }
 # morphorm = {git = "https://github.com/vizia/morphorm", features = ["rounding"], rev = "3d74358fe976249738f58724854270aa2f0fdb4a" }
-=======
 accesskit = "0.9.0"
-morphorm = { git = "https://github.com/vizia/morphorm", features = ["rounding"], rev = "3d74358fe976249738f58724854270aa2f0fdb4a" }
->>>>>>> e1a8863a
 #morphorm = { path = "../../../morphorm", features = ["rounding"] }