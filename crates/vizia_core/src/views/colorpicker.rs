use std::cell::RefCell;
use std::rc::Rc;

use crate::prelude::*;
use crate::vg;

pub struct ColorPicker<L> {
    lens: L,
    on_change: Option<Box<dyn Fn(&mut EventContext, Color)>>,
}

pub enum ColorPickerEvent {
    SetColor(Color),
}

impl<L> ColorPicker<L>
where
    L: Lens<Target = Color>,
{
    pub fn new(cx: &mut Context, lens: L) -> Handle<Self> {
        Self { lens: lens.clone(), on_change: None }
            .build(cx, move |cx| {
                ColorSelector::new(cx, lens.clone())
                    .on_change(|cx, color| cx.emit(ColorPickerEvent::SetColor(color)))
                    .size(Pixels(200.0))
                    .background_color(Color::red());

                // Hue Slider
                // Alpha Slider
                HStack::new(cx, |cx| {
                    //Dropdown
                    Textbox::new(
                        cx,
                        lens.clone().map(|color| {
                            let (h, s, v) = rgb_to_hsv(
                                color.r() as f64 / 255.0,
                                color.g() as f64 / 255.0,
                                color.b() as f64 / 255.0,
                            );
                            h
                        }),
                    )
                    .width(Stretch(1.0));
                    Textbox::new(
                        cx,
                        lens.clone().map(|color| {
                            let (h, s, v) = rgb_to_hsv(
                                color.r() as f64 / 255.0,
                                color.g() as f64 / 255.0,
                                color.b() as f64 / 255.0,
                            );
                            s
                        }),
                    )
                    .width(Stretch(1.0));
                    Textbox::new(
                        cx,
                        lens.clone().map(|color| {
                            let (h, s, v) = rgb_to_hsv(
                                color.r() as f64 / 255.0,
                                color.g() as f64 / 255.0,
                                color.b() as f64 / 255.0,
                            );
                            v
                        }),
                    )
                    .width(Stretch(1.0));
                });
            })
            .size(Auto)
            .row_between(Pixels(4.0))
    }
}

impl<L> View for ColorPicker<L>
where
    L: Lens<Target = Color>,
{
    fn element(&self) -> Option<&'static str> {
        Some("colorpicker")
    }

    fn event(&mut self, cx: &mut EventContext, event: &mut Event) {
        event.map(|colorpicker_event, _| match colorpicker_event {
            ColorPickerEvent::SetColor(color) => {
                if let Some(callback) = &self.on_change {
                    (callback)(cx, *color);
                }
            }
        });
    }
}

impl<'v, L> Handle<'v, ColorPicker<L>>
where
    L: Lens<Target = Color>,
{
    pub fn on_change<F>(self, callback: F) -> Self
    where
        F: 'static + Fn(&mut EventContext, Color),
    {
        self.modify(|colorpicker: &mut ColorPicker<L>| {
            colorpicker.on_change = Some(Box::new(callback))
        })
    }
}

// TODO: Think of a better name for this
// Selects the saturation and value
#[derive(Lens)]
pub struct ColorSelector<L: Lens> {
    lens: L,
    image: Rc<RefCell<Option<vg::ImageId>>>,
    thumb_left: Units,
    thumb_top: Units,
    thumb_checked: bool,
    is_dragging: bool,

    value: f32,
    saturation: f32,

    on_change: Option<Box<dyn Fn(&mut EventContext, Color)>>,
}

impl<L> ColorSelector<L>
where
    L: Lens<Target = Color>,
{
    pub fn new(cx: &mut Context, lens: L) -> Handle<Self> {
        let color = lens.get(cx);
        let (h, s, v) = rgb_to_hsv(
            color.r() as f64 / 255.0,
            color.g() as f64 / 255.0,
            color.b() as f64 / 255.0,
        );

        Self {
            lens: lens.clone(),
            image: Rc::new(RefCell::new(None)),
            thumb_left: Pixels(0.0),
            thumb_top: Pixels(0.0),
            thumb_checked: false,
            is_dragging: false,
            value: 0.0,
            saturation: 0.0,
            on_change: None,
        }
        .build(cx, move |cx| {
            Element::new(cx)
                .position_type(PositionType::SelfDirected)
                .left(Self::saturation.map(|s| Percentage(*s * 100.0)))
                .top(Self::value.map(|v| Percentage((1.0 - v) * 100.0)))
                .translate((-5.0, -5.0))
                .checked(Self::thumb_checked)
                .size(Pixels(10.0))
                .border_radius(Percentage(50.0))
                .border_width(Pixels(2.0))
                .border_color(Color::white())
<<<<<<< HEAD
                .hoverable(false);
            // .bind(lens, |handle, color| {
            //     let color = color.get(handle.cx);
            //     let (h, s, v) = rgb_to_hsv(
            //         color.r() as f64 / 255.0,
            //         color.g() as f64 / 255.0,
            //         color.b() as f64 / 255.0,
            //     );

            //     //println!("h {} s {} v {}", h, s, v);

            //     //let bounds = handle.bounds();
            //     // let dx = s as f32 * bounds.w - 5.0;
            //     // let dy = v as f32 * bounds.h - 5.0;
            //     handle
            //         .left(Percentage(s as f32 * 100.0))
            //         .top(Percentage((1.0 - v) as f32 * 100.0));
            // });
=======
                .hoverable(false)
                .bind(lens.clone(), |handle, color| {
                    let color = color.get(handle.cx);
                    let (h, s, v) = rgb_to_hsv(
                        color.r() as f64 / 255.0,
                        color.g() as f64 / 255.0,
                        color.b() as f64 / 255.0,
                    );

                    //println!("h {} s {} v {}", h, s, v);

                    //let bounds = handle.bounds();
                    // let dx = s as f32 * bounds.w - 5.0;
                    // let dy = v as f32 * bounds.h - 5.0;
                    handle
                        .left(Percentage(s as f32 * 100.0))
                        .top(Percentage((1.0 - v) as f32 * 100.0));
                });
>>>>>>> 63f7081a
        })
        .overflow(Overflow::Hidden)
    }
}

impl<L> View for ColorSelector<L>
where
    L: Lens<Target = Color>,
{
    fn element(&self) -> Option<&'static str> {
        Some("color-selector")
    }

    fn event(&mut self, cx: &mut EventContext, event: &mut Event) {
        event.map(|window_event, meta| match window_event {
            WindowEvent::MouseDown(button) if *button == MouseButton::Left => {
                let current = cx.current();
                if meta.target == current {
                    cx.capture();
                    let width = cx.cache.get_width(current);
                    let height = cx.cache.get_height(current);

                    let mut dx = (cx.mouse.left.pos_down.0 - cx.cache.get_posx(current))
                        / cx.cache.get_width(current);
                    let mut dy = (cx.mouse.left.pos_down.1 - cx.cache.get_posy(current))
                        / cx.cache.get_height(current);

                    dx = dx.clamp(0.0, 1.0);
                    dy = dy.clamp(0.0, 1.0);

                    let saturation = dx;
                    let value = 1.0 - dy;

                    self.saturation = dx;
                    self.value = 1.0 - dy;

                    // self.thumb
                    //     .set_left(state, Pixels(dx * width - 5.0))
                    //     .set_top(state, Pixels(dy * height - 5.0));
                    // let dpi = cx.scale_factor();
                    // self.thumb_left = Pixels(((dx * width - 5.0) / dpi).round());
                    // self.thumb_top = Pixels(((dy * height - 5.0) / dpi).round());

                    // if dx < 0.2 && dy < 0.2 {
                    //     self.thumb_checked = true;
                    // } else {
                    //     self.thumb_checked = false;
                    // }

                    self.is_dragging = true;

                    // if let Some(callback) = &self.on_change {
                    //     let current = self.lens.get(cx);
                    //     let (h, _, _) = rgb_to_hsv(
                    //         current.r() as f64 / 255.0,
                    //         current.g() as f64 / 255.0,
                    //         current.b() as f64 / 255.0,
                    //     );
                    //     let (h, s, l) = hsv_to_hsl(h, saturation as f64, value as f64);
                    //     let new = Color::hsl(h as f32, s as f32, l as f32);
                    //     (callback)(cx, new);
                    // }
                }
            }

            WindowEvent::MouseUp(button) if *button == MouseButton::Left => {
                cx.set_active(false);
                cx.release();
                self.is_dragging = false;
                if meta.target == cx.current() {
                    cx.release();
                }
            }

            WindowEvent::MouseMove(x, y) => {
                if self.is_dragging {
                    let current = cx.current();
                    let mut dx = (*x - cx.cache.get_posx(current)) / cx.cache.get_width(current);
                    let mut dy = (*y - cx.cache.get_posy(current)) / cx.cache.get_height(current);

                    dx = dx.clamp(0.0, 1.0);
                    dy = dy.clamp(0.0, 1.0);

                    let saturation = dx;
                    let value = 1.0 - dy;

                    self.saturation = dx;
                    self.value = 1.0 - dy;

                    // let width = cx.cache.get_width(current);
                    // let height = cx.cache.get_height(current);

                    // let dpi = cx.scale_factor();
                    // self.thumb_left = Pixels(((dx * width - 5.0) / dpi).round());
                    // self.thumb_top = Pixels(((dy * height - 5.0) / dpi).round());

                    // if dx < 0.2 && dy < 0.2 {
                    //     self.thumb_checked = true;
                    // } else {
                    //     self.thumb_checked = false;
                    // }

                    // if let Some(callback) = &self.on_change {
                    //     let current = self.lens.get(cx);
                    //     let (h, _, _) = rgb_to_hsv(
                    //         current.r() as f64 / 255.0,
                    //         current.g() as f64 / 255.0,
                    //         current.b() as f64 / 255.0,
                    //     );
                    //     let (h, s, l) = hsv_to_hsl(h, saturation as f64, value as f64);
                    //     let new = Color::hsl(h as f32, s as f32, l as f32);
                    //     (callback)(cx, new);
                    // }
                }
            }

            _ => {}
        });
    }

    fn draw(&self, cx: &mut DrawContext, canvas: &mut Canvas) {
        let image_id = if let Some(image_id) = *self.image.borrow() {
            image_id
        } else {
            let image_id = canvas
                .create_image_empty(64, 64, vg::PixelFormat::Rgb8, vg::ImageFlags::empty())
                .expect("Failed to create image");

            canvas.save();
            canvas.reset();
            canvas.reset_scissor();
            canvas.reset_transform();
            if let Ok(size) = canvas.image_size(image_id) {
                canvas.set_render_target(vg::RenderTarget::Image(image_id));

                canvas.clear_rect(0, 0, size.0 as u32, size.1 as u32, femtovg::Color::rgb(0, 0, 0));
                for x in 0..64 {
                    for y in 0..64 {
                        let x_ratio = x as f64 / 63 as f64;
                        let y_ratio = y as f64 / 63 as f64;

                        let (_, s, v) = hsv_to_hsl(0.0, x_ratio, y_ratio);

                        canvas.clear_rect(
                            x as u32,
                            y as u32,
                            1,
                            1,
                            femtovg::Color::hsl(0.0, s as f32, v as f32),
                        );
                    }
                }
            }
            canvas.restore();
            canvas.set_render_target(vg::RenderTarget::Screen);

            image_id
        };

        *self.image.borrow_mut() = Some(image_id);

        let bounds = cx.bounds();

        canvas.save();
        canvas.reset();
        canvas.reset_scissor();
        canvas.reset_transform();
        let mut path = vg::Path::new();
        path.rect(bounds.x, bounds.y, bounds.w, bounds.h);
        canvas.fill_path(
            &mut path,
            &vg::Paint::image(image_id, bounds.x, bounds.y, bounds.w, bounds.h, 0.0, 1.0),
        );
        canvas.restore();
    }
}

impl<'v, L> Handle<'v, ColorSelector<L>>
where
    L: Lens<Target = Color>,
{
    pub fn on_change<F>(self, callback: F) -> Self
    where
        F: 'static + Fn(&mut EventContext, Color),
    {
        self.modify(|colorpicker: &mut ColorSelector<L>| {
            colorpicker.on_change = Some(Box::new(callback))
        })
    }
}

fn hsv_to_hsl(h: f64, s: f64, v: f64) -> (f64, f64, f64) {
    //   *hh = h;
    let mut ll = (2.0 - s) * v;
    let mut ss = s * v;
    ss /= if ll <= 1.0 { ll } else { 2.0 - ll };
    ll /= 2.0;

    (h, ss, ll)
}

fn rgb_to_hsv(r: f64, g: f64, b: f64) -> (f64, f64, f64) {
    let cmax = r.max(g.max(b));
    let cmin = r.min(g.min(b));
    let diff = cmax - cmin;
    let v = cmax;

    let mut h = if cmax == cmin {
        0.0
    } else if cmax == r {
        (g - b) / diff
    } else if cmax == g {
        2.0 + (b - r) / diff
    } else if cmax == b {
        4.0 + (r - g) / diff
    } else {
        0.0
    };

    h *= 60.0;

    if h < 0.0 {
        h += 360.0;
    }

    h /= 360.0;

    let s = if v == 0.0 { 0.0 } else { diff / v };

    (h, s, v)
}<|MERGE_RESOLUTION|>--- conflicted
+++ resolved
@@ -156,7 +156,6 @@
                 .border_radius(Percentage(50.0))
                 .border_width(Pixels(2.0))
                 .border_color(Color::white())
-<<<<<<< HEAD
                 .hoverable(false);
             // .bind(lens, |handle, color| {
             //     let color = color.get(handle.cx);
@@ -175,26 +174,6 @@
             //         .left(Percentage(s as f32 * 100.0))
             //         .top(Percentage((1.0 - v) as f32 * 100.0));
             // });
-=======
-                .hoverable(false)
-                .bind(lens.clone(), |handle, color| {
-                    let color = color.get(handle.cx);
-                    let (h, s, v) = rgb_to_hsv(
-                        color.r() as f64 / 255.0,
-                        color.g() as f64 / 255.0,
-                        color.b() as f64 / 255.0,
-                    );
-
-                    //println!("h {} s {} v {}", h, s, v);
-
-                    //let bounds = handle.bounds();
-                    // let dx = s as f32 * bounds.w - 5.0;
-                    // let dy = v as f32 * bounds.h - 5.0;
-                    handle
-                        .left(Percentage(s as f32 * 100.0))
-                        .top(Percentage((1.0 - v) as f32 * 100.0));
-                });
->>>>>>> 63f7081a
         })
         .overflow(Overflow::Hidden)
     }
