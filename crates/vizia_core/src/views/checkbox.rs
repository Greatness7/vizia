use crate::fonts::icons::ICON_CHECK;
use crate::prelude::*;

/// A checkbox used to display and toggle a boolean state.
///
/// Clicking on the checkbox with the left mouse button triggers the `on_toggle` callback.
///
/// # Examples
///
/// ## Basic checkbox
///
/// The checkbox must bound to some boolean data.
///
/// ```
/// # use vizia_core::prelude::*;
/// #
/// # #[derive(Lens)]
/// # struct AppData {
/// #     value: bool,
/// # }
/// #
/// # impl Model for AppData {}
/// #
/// # let cx = &mut Context::default();
/// #
/// # AppData { value: false }.build(cx);
/// #
/// Checkbox::new(cx, AppData::value);
/// ```
///
/// ## Checkbox with an action
///
/// A checkbox can be used to trigger a callback when toggled. Usually this is emitting an
/// event responsible for changing the data the checkbox is bound to.
///
/// ```
/// # use vizia_core::prelude::*;
/// #
/// # #[derive(Lens)]
/// # struct AppData {
/// #     value: bool,
/// # }
/// #
/// # impl Model for AppData {}
/// #
/// # enum AppEvent {
/// #     ToggleValue,
/// # }
/// #
/// # let cx = &mut Context::default();
/// #
/// # AppData { value: false }.build(cx);
/// #
/// Checkbox::new(cx, AppData::value).on_toggle(|cx| cx.emit(AppEvent::ToggleValue));
/// ```
///
/// ## Checkbox with a label
///
/// A checkbox is usually used with a label next to it describing what data the checkbox
/// is bound to or what the checkbox does when pressed. This can be done, for example, by
/// wrapping the checkbox in an [`HStack`](crate::prelude::HStack) and adding a [`Label`](crate::prelude::Label)
/// to it.
///
/// The Label can be used to trigger the checkbox by assigning the checkbox an id name and using it with the `describing` modifier on the label.
///
/// ```
/// # use vizia_core::prelude::*;
/// #
/// # #[derive(Lens)]
/// # struct AppData {
/// #     value: bool,
/// # }
/// #
/// # impl Model for AppData {}
/// #
/// # let cx = &mut Context::default();
/// #
/// # AppData { value: false }.build(cx);
/// #
/// HStack::new(cx, |cx| {
///     Checkbox::new(cx, AppData::value).id("check1");
///     Label::new(cx, "Press me").describing("check1");
/// });
/// ```
///
/// ## Custom checkbox
///
/// The `text` modifier combined with a `map` on the lens can be used to customize the icon used by the checkbox.
///
/// ```
/// # use vizia_core::prelude::*;
/// #
/// # #[derive(Lens)]
/// # struct AppData {
/// #     value: bool,
/// # }
/// #
/// # impl Model for AppData {}
/// #
/// # enum AppEvent {
/// #     ToggleValue,
/// # }
/// #
/// # let cx = &mut Context::default();
/// #
/// # AppData { value: false }.build(cx);
/// # use vizia_core::icons::ICON_X;
///
/// Checkbox::new(cx, AppData::value)
///     .on_toggle(|cx| cx.emit(AppEvent::ToggleValue))
///     .text(AppData::value.map(|flag| if *flag {ICON_X} else {""}));
/// ```
pub struct Checkbox {
    on_toggle: Option<Box<dyn Fn(&mut EventContext)>>,
}

impl Checkbox {
    /// Creates a new checkbox.
    ///
    /// # Examples
    ///
    /// ```
    /// # use vizia_core::prelude::*;
    /// #
    /// # #[derive(Lens)]
    /// # struct AppData {
    /// #     value: bool,
    /// # }
    /// #
    /// # impl Model for AppData {}
    /// #
    /// # let cx = &mut Context::default();
    /// #
    /// # AppData { value: false }.build(cx);
    /// #
    /// Checkbox::new(cx, AppData::value);
    /// ```
    pub fn new(cx: &mut Context, checked: impl Lens<Target = bool>) -> Handle<Self> {
        Self { on_toggle: None }
            .build(cx, |_| {})
<<<<<<< HEAD
            .bind(checked, |handle, checked| {
                if let Some(flag) = checked.get(handle.cx) {
                    handle.text(if flag { CHECK } else { "" }).checked(flag);
                }
=======
            .text(checked.clone().map(|flag| if *flag { ICON_CHECK } else { "" }))
            .checked(checked)
            .role(Role::CheckBox)
            .default_action_verb(DefaultActionVerb::Click)
            .cursor(CursorIcon::Hand)
            .navigable(true)
    }

    pub fn intermediate(
        cx: &mut Context,
        checked: impl Lens<Target = bool>,
        intermediate: impl Lens<Target = bool>,
    ) -> Handle<Self> {
        Self { on_toggle: None }
            .build(cx, |_| {})
            .bind(checked.clone(), move |handle, c| {
                let intermediate = intermediate.clone();
                handle.bind(intermediate, move |handle, i| {
                    if c.get(handle.cx) {
                        handle.text(ICON_CHECK).toggle_class("intermediate", false);
                    } else if i.get(handle.cx) {
                        handle.text("-").toggle_class("intermediate", true);
                    } else {
                        handle.text("").toggle_class("intermediate", false);
                    }
                });
>>>>>>> 7d0ba664
            })
            .checked(checked)
            .cursor(CursorIcon::Hand)
            .navigable(true)
    }
}

impl Handle<'_, Checkbox> {
    /// Set the callback triggered when the checkbox is pressed.
    ///
    /// # Examples
    ///
    /// ```
    /// # use vizia_core::prelude::*;
    /// #
    /// # #[derive(Lens)]
    /// # struct AppData {
    /// #     value: bool,
    /// # }
    /// #
    /// # impl Model for AppData {}
    /// #
    /// # enum AppEvent {
    /// #     ToggleValue,
    /// # }
    /// #
    /// # let cx = &mut Context::default();
    /// #
    /// # AppData { value: false }.build(cx);
    /// #
    /// Checkbox::new(cx, AppData::value).on_toggle(|cx| cx.emit(AppEvent::ToggleValue));
    /// ```
    pub fn on_toggle<F>(self, callback: F) -> Self
    where
        F: 'static + Fn(&mut EventContext),
    {
        self.modify(|checkbox| checkbox.on_toggle = Some(Box::new(callback)))
    }
}

impl View for Checkbox {
    fn element(&self) -> Option<&'static str> {
        Some("checkbox")
    }

    fn event(&mut self, cx: &mut EventContext, event: &mut Event) {
        event.map(|window_event, meta| match window_event {
            WindowEvent::Press { mouse } => {
                let over = if *mouse { cx.mouse.left.pressed } else { cx.focused() };
                if over == cx.current() && meta.target == cx.current() && !cx.is_disabled() {
                    if let Some(callback) = &self.on_toggle {
                        (callback)(cx);
                    }
                }
            }

            WindowEvent::ActionRequest(action) => match action.action {
                Action::Default => {
                    if let Some(callback) = &self.on_toggle {
                        (callback)(cx);
                    }
                }

                _ => {}
            },

            _ => {}
        });
    }
}<|MERGE_RESOLUTION|>--- conflicted
+++ resolved
@@ -138,12 +138,6 @@
     pub fn new(cx: &mut Context, checked: impl Lens<Target = bool>) -> Handle<Self> {
         Self { on_toggle: None }
             .build(cx, |_| {})
-<<<<<<< HEAD
-            .bind(checked, |handle, checked| {
-                if let Some(flag) = checked.get(handle.cx) {
-                    handle.text(if flag { CHECK } else { "" }).checked(flag);
-                }
-=======
             .text(checked.clone().map(|flag| if *flag { ICON_CHECK } else { "" }))
             .checked(checked)
             .role(Role::CheckBox)
@@ -162,15 +156,14 @@
             .bind(checked.clone(), move |handle, c| {
                 let intermediate = intermediate.clone();
                 handle.bind(intermediate, move |handle, i| {
-                    if c.get(handle.cx) {
+                    if c.get_val(handle.cx) {
                         handle.text(ICON_CHECK).toggle_class("intermediate", false);
-                    } else if i.get(handle.cx) {
+                    } else if i.get_val(handle.cx) {
                         handle.text("-").toggle_class("intermediate", true);
                     } else {
                         handle.text("").toggle_class("intermediate", false);
                     }
                 });
->>>>>>> 7d0ba664
             })
             .checked(checked)
             .cursor(CursorIcon::Hand)
