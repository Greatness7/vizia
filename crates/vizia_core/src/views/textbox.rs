use crate::accessibility::IntoNode;
use crate::context::AccessNode;
use crate::layout::BoundingBox;
use crate::prelude::*;

use crate::text::{enforce_text_bounds, ensure_visible, Direction, Movement};
use crate::views::scrollview::SCROLL_SENSITIVITY;
use accesskit::{ActionData, ActionRequest, TextDirection, TextPosition, TextSelection};
use cosmic_text::{Action, Cursor, Edit, Editor, FontSystem};
use unicode_segmentation::UnicodeSegmentation;
use vizia_input::Code;
use vizia_storage::TreeExt;

/// Events for modifying a textbox.
pub enum TextEvent {
    /// Insert a string of text into the textbox.
    InsertText(String),
    /// Reset the text of the textbox to the bound data.
    Clear,
    /// Delete a section of text, determined by the `Movement`.
    DeleteText(Movement),
    /// Move the cursor and selection.
    MoveCursor(Movement, bool),
    /// Select all text.
    SelectAll,
    /// Select the word at the current cursor position.
    SelectWord,
    /// Select the paragraph at the current cursor position.
    SelectParagraph,
    /// Toggle the textbox to allow text input.
    StartEdit,
    /// Toggle the textbox to *not* allow text input.
    EndEdit,
    /// Trigger the `on_submit` callback with the current text.
    Submit(bool),
    /// Specify the 'hit' position of the mouse cursor.
    Hit(f32, f32),
    /// Specify the 'drag' position of the mouse cursor.
    Drag(f32, f32),
    /// Specify the scroll offset of the textbox.
    Scroll(f32, f32),
    /// Copy the textbox buffer to the clipboard.
    Copy,
    /// Paste the clipboard buffer into the textbox.
    Paste,
    /// Cut the textbox text and place it in the clipboard.
    Cut,
    /// Set the placeholder text of the textbox.
    SetPlaceholder(String),
    /// Trigger the `on_blur` callback.
    Blur,

    ToggleCaret,
}

/// The `Textbox` view provides an input control for editing a value as a string.
///
/// The textbox takes a lens to some value, which must be a type which can convert to and from a `String`,
/// as determined by the `ToString` and `FromStr` traits. The value type is used for validation and returned by
/// the `on_submit` callback, which is triggered when the textbox is submitted with the enter key or when the textbox
/// loses keyboard focus.
#[derive(Lens)]
pub struct Textbox<L: Lens> {
    lens: L,
    #[lens(ignore)]
    kind: TextboxKind,
    edit: bool,
    transform: (f32, f32),
    on_edit: Option<Box<dyn Fn(&mut EventContext, String) + Send + Sync>>,
    on_submit: Option<Box<dyn Fn(&mut EventContext, L::Target, bool) + Send + Sync>>,
    on_blur: Option<Box<dyn Fn(&mut EventContext) + Send + Sync>>,
    on_cancel: Option<Box<dyn Fn(&mut EventContext) + Send + Sync>>,
    validate: Option<Box<dyn Fn(&L::Target) -> bool>>,
    placeholder: String,
    placeholder_shown: bool,
    show_caret: bool,
    caret_timer: Timer,
}

// Determines whether the enter key submits the text or inserts a new line.
#[derive(Copy, Clone, PartialEq, Eq)]
enum TextboxKind {
    SingleLine,
    MultiLineUnwrapped,
    MultiLineWrapped,
}

impl<L: Lens> Textbox<L>
where
    <L as Lens>::Target: Data + Clone + ToString + std::str::FromStr,
{
    /// Creates a new single-line textbox.
    ///
    /// # Example
    /// ```rust
    /// # use vizia_core::prelude::*;
    /// #
    /// # #[derive(Lens)]
    /// # struct AppData {
    /// #     text: String,
    /// # }
    /// #
    /// # impl Model for AppData {}
    /// #
    /// # let cx = &mut Context::default();
    /// #
    /// # AppData { text: String::from("Hello World") }.build(cx);
    /// #
    /// Textbox::new(cx, AppData::text);
    /// ```
    pub fn new(cx: &mut Context, lens: L) -> Handle<Self> {
        Self::new_core(cx, lens, TextboxKind::SingleLine)
    }

    /// Creates a new multi-line textbox.
    ///
    /// The `wrap` parameter determines whether text which is too long for the textbox
    /// should soft-wrap onto multiple lines. If false, then only hard-wraps from line breaks
    /// will cause the text to span multiple lines.
    ///
    /// # Example
    /// ```rust
    /// # use vizia_core::prelude::*;
    /// #
    /// # #[derive(Lens)]
    /// # struct AppData {
    /// #     text: String,
    /// # }
    /// #
    /// # impl Model for AppData {}
    /// #
    /// # let cx = &mut Context::default();
    /// #
    /// # AppData { text: String::from("Hello World") }.build(cx);
    /// #
    /// Textbox::new_multiline(cx, AppData::text, true);
    /// ```
    pub fn new_multiline(cx: &mut Context, lens: L, wrap: bool) -> Handle<Self> {
        Self::new_core(
            cx,
            lens,
            if wrap { TextboxKind::MultiLineWrapped } else { TextboxKind::MultiLineUnwrapped },
        )
    }

    fn new_core(cx: &mut Context, lens: L, kind: TextboxKind) -> Handle<Self> {
        let caret_timer = cx.add_timer(Duration::from_millis(530), None, |cx, action| {
            if matches!(action, TimerAction::Tick(_)) {
                cx.emit(TextEvent::ToggleCaret);
            }
        });

        Self {
            lens,
            kind,
            edit: false,
            transform: (0.0, 0.0),
            on_edit: None,
            on_submit: None,
            on_blur: None,
            on_cancel: None,
            validate: None,
            placeholder: String::from(""),
            placeholder_shown: true,
            show_caret: true,
            caret_timer,
        }
        .build(cx, move |cx| {
            cx.add_listener(move |textbox: &mut Self, cx, event| {
                let flag: bool = textbox.edit;
                event.map(|window_event, meta| match window_event {
                    WindowEvent::MouseDown(_) => {
                        if flag && meta.origin != cx.current() && cx.hovered() != cx.current() {
                            cx.emit(TextEvent::Blur);
                        }
                    }

                    _ => {}
                });
            });

<<<<<<< HEAD
            let parent = cx.current;

            Binding::new(cx, Self::placeholder, move |cx, placeholder| {
                Binding::new(cx, lens.clone(), move |cx, text| {
                    let mut ex = EventContext::new(cx);
                    ex.with_current(parent, |ex| {
                        if !ex.is_checked() {
                            let mut text_str =
                                text.get(ex).map(|x| x.to_string()).unwrap_or_default();

                            if text_str.is_empty() {
                                text_str = placeholder.get_val(ex);
                            }

                            ex.text_context.with_buffer(parent, |fs, buf| {
                                buf.set_text(fs, &text_str, Attrs::new(), Shaping::Advanced);
                            });
=======
            Binding::new(cx, lens, move |cx: &mut Context, text| {
                Binding::new(cx, Self::edit, move |cx, edit| {
                    if !edit.get(cx) {
                        let text_str = text.get(cx).to_string();
                        cx.emit(TextEvent::SelectAll);
                        cx.emit(TextEvent::InsertText(text_str));
                        cx.emit(TextEvent::Scroll(0.0, 0.0));
                    }
                })
            });
>>>>>>> 29d76c39

            Binding::new(cx, Self::placeholder, |cx, placeholder| {
                let placeholder_string = placeholder.get(cx).to_string();
                if !placeholder_string.is_empty() {
                    Label::new(cx, &placeholder_string)
                        .size(Stretch(1.0))
                        .space(Pixels(0.0))
                        .display(Self::placeholder_shown)
                        .hoverable(false)
                        .position_type(PositionType::SelfDirected)
                        .hidden(true)
                        .class("placeholder");
                }
            });
        })
        .toggle_class("multiline", kind == TextboxKind::MultiLineWrapped)
        .text_wrap(kind == TextboxKind::MultiLineWrapped)
        .navigable(true)
        .role(Role::TextField)
        .text_value(lens)
        .default_action_verb(DefaultActionVerb::Focus)
        .toggle_class("caret", Self::show_caret)
    }

    fn set_caret(&mut self, cx: &mut EventContext) {
        // Calculate visible area for content and container
        let mut text_bounds = cx.text_context.get_bounds(cx.current).unwrap_or_default();
        let mut bounds = cx.bounds();

        let child_left = cx.style.child_left.get(cx.current).copied().unwrap_or_default();
        let child_top = cx.style.child_top.get(cx.current).copied().unwrap_or_default();
        let child_right = cx.style.child_right.get(cx.current).copied().unwrap_or_default();
        let child_bottom = cx.style.child_bottom.get(cx.current).copied().unwrap_or_default();

        let logical_parent_width = cx.physical_to_logical(bounds.w);
        let logical_parent_height = cx.physical_to_logical(bounds.h);

        let child_left = child_left.to_px(logical_parent_width, 0.0) * cx.scale_factor();
        let child_top = child_top.to_px(logical_parent_height, 0.0) * cx.scale_factor();
        let child_right = child_right.to_px(logical_parent_width, 0.0) * cx.scale_factor();
        let child_bottom = child_bottom.to_px(logical_parent_height, 0.0) * cx.scale_factor();

        text_bounds.x = bounds.x;
        text_bounds.y = bounds.y;

        bounds.h -= child_top + child_bottom;
        bounds.w -= child_left + child_right;

        cx.text_context.sync_styles(cx.current, cx.style);

        let (mut tx, mut ty) = self.transform;

        (tx, ty) = enforce_text_bounds(&text_bounds, &bounds, (tx, ty));

        text_bounds.x += child_left;
        text_bounds.y += child_top;

        // TODO justify????
        if let Some((x, y, _, h)) =
            cx.text_context.layout_caret(cx.current, text_bounds, (0., 0.), 1.0 * cx.scale_factor())
        {
            let caret_box = BoundingBox { x, y, w: 0.0, h };
            bounds.x += child_left;
            bounds.y += child_top;

            (tx, ty) = ensure_visible(&caret_box, &bounds, (tx, ty));
        }

        self.transform = (tx.round(), ty.round());
    }

    fn insert_text(&mut self, cx: &mut EventContext, text: &str) {
        cx.text_context.with_editor(cx.current, |_: &mut FontSystem, buf| {
            buf.insert_string(text, None);
        });
        cx.needs_relayout();
        cx.needs_redraw();
    }

    fn delete_text(&mut self, cx: &mut EventContext, movement: Movement) {
        let x = |_: &mut FontSystem, buf: &mut Editor| {
            let no_selection = match (buf.cursor(), buf.select_opt()) {
                (cursor, Some(selection)) => cursor == selection,
                (_, None) => true,
            };
            buf.delete_selection();
            no_selection
        };

        if cx.text_context.with_editor(cx.current, x) {
            self.move_cursor(cx, movement, true);
            cx.text_context.with_editor(cx.current, |_, buf| {
                buf.delete_selection();
            });
        }
        cx.needs_relayout();
        cx.needs_redraw();
    }

    fn reset_text(&mut self, cx: &mut EventContext) {
        self.select_all(cx);
        cx.text_context.with_editor(cx.current, |_, buf| {
            buf.delete_selection();
        });
        cx.needs_relayout();
        cx.needs_redraw();
    }

    fn move_cursor(&mut self, cx: &mut EventContext, movement: Movement, selection: bool) {
        cx.text_context.with_editor(cx.current, |fs, buf| {
            if selection {
                if buf.select_opt().is_none() {
                    buf.set_select_opt(Some(buf.cursor()));
                }
            } else {
                buf.set_select_opt(None);
            }

            buf.action(
                fs,
                match movement {
                    Movement::Grapheme(Direction::Upstream) => Action::Previous,
                    Movement::Grapheme(Direction::Downstream) => Action::Next,
                    Movement::Grapheme(Direction::Left) => Action::Left,
                    Movement::Grapheme(Direction::Right) => Action::Right,
                    Movement::Word(Direction::Upstream) => Action::PreviousWord,
                    Movement::Word(Direction::Downstream) => Action::NextWord,
                    Movement::Word(Direction::Left) => Action::LeftWord,
                    Movement::Word(Direction::Right) => Action::RightWord,
                    Movement::Line(Direction::Upstream) => Action::Up,
                    Movement::Line(Direction::Downstream) => Action::Down,
                    Movement::LineStart => Action::Home,
                    Movement::LineEnd => Action::End,
                    Movement::Page(dir) => {
                        let parent = cx.current.parent(cx.tree).unwrap();
                        let parent_bounds = *cx.cache.bounds.get(parent).unwrap();
                        let sign = if let Direction::Upstream = dir { -1 } else { 1 };
                        Action::Vertical(sign * parent_bounds.h as i32)
                    }
                    Movement::Body(Direction::Upstream) => Action::BufferStart,
                    Movement::Body(Direction::Downstream) => Action::BufferEnd,
                    _ => return,
                },
            );
        });
        cx.needs_relayout();
        cx.needs_redraw();
    }

    fn select_all(&mut self, cx: &mut EventContext) {
        cx.text_context.with_editor(cx.current, |fs, buf| {
            buf.action(fs, Action::BufferStart);
            buf.set_select_opt(Some(buf.cursor()));
            buf.action(fs, Action::BufferEnd);
        });
        cx.needs_redraw();
    }

    fn select_word(&mut self, cx: &mut EventContext) {
        cx.text_context.with_editor(cx.current, |fs, buf| {
            buf.action(fs, Action::PreviousWord);
            buf.set_select_opt(Some(buf.cursor()));
            buf.action(fs, Action::NextWord);
        });
        cx.needs_redraw();
    }

    fn select_paragraph(&mut self, cx: &mut EventContext) {
        cx.text_context.with_editor(cx.current, |fs, buf| {
            buf.action(fs, Action::ParagraphStart);
            buf.set_select_opt(Some(buf.cursor()));
            buf.action(fs, Action::ParagraphEnd);
        });
        cx.needs_redraw();
    }

    fn deselect(&mut self, cx: &mut EventContext) {
        cx.text_context.with_editor(cx.current, |_, buf| {
            buf.set_select_opt(None);
        });
        cx.needs_redraw();
    }

    /// These input coordinates should be physical coordinates, i.e. what the mouse events provide.
    /// The output text coordinates will also be physical, but relative to the top of the text
    /// glyphs, appropriate for passage to cosmic.
    fn coordinates_global_to_text(&self, cx: &mut EventContext, x: f32, y: f32) -> (f32, f32) {
        let bounds = cx.bounds();

        let child_left = cx.style.child_left.get(cx.current).copied().unwrap_or_default();
        let child_top = cx.style.child_top.get(cx.current).copied().unwrap_or_default();
        let _child_right = cx.style.child_right.get(cx.current).copied().unwrap_or_default();
        let child_bottom = cx.style.child_bottom.get(cx.current).copied().unwrap_or_default();

        let justify_y = match (child_top, child_bottom) {
            (Stretch(top), Stretch(bottom)) => {
                if top + bottom == 0.0 {
                    0.5
                } else {
                    top / (top + bottom)
                }
            }
            (Stretch(_), _) => 1.0,
            _ => 0.0,
        };

        let logical_parent_width = cx.physical_to_logical(bounds.w);
        let logical_parent_height = cx.physical_to_logical(bounds.h);

        let child_left = child_left.to_px(logical_parent_width, 0.0) * cx.scale_factor();
        let child_top = child_top.to_px(logical_parent_height, 0.0) * cx.scale_factor();

        let total_height = cx.text_context.with_buffer(cx.current, |_, buffer| {
            buffer.layout_runs().len() as f32 * buffer.metrics().line_height
        });

        let x = x - bounds.x - self.transform.0 - child_left;
        let y = y - self.transform.1 - bounds.y - (bounds.h - total_height) * justify_y - child_top;

        (x, y)
    }

    /// This function takes window-global physical coordinates.
    fn hit(&mut self, cx: &mut EventContext, x: f32, y: f32) {
        let (x, y) = self.coordinates_global_to_text(cx, x, y);
        cx.text_context.with_editor(cx.current, |fs, buf| {
            buf.action(fs, Action::Click { x: x as i32, y: y as i32 });
        });
        cx.needs_redraw();
    }

    /// This function takes window-global physical coordinates.
    fn drag(&mut self, cx: &mut EventContext, x: f32, y: f32) {
        let (x, y) = self.coordinates_global_to_text(cx, x, y);
        cx.text_context.with_editor(cx.current, |fs, buf| {
            buf.action(fs, Action::Drag { x: x as i32, y: y as i32 });
        });
        cx.needs_redraw();
    }

    /// This function takes window-global physical dimensions.
    fn scroll(&mut self, cx: &mut EventContext, x: f32, y: f32) {
        let entity = cx.current;
        let mut bounds = cx.cache.get_bounds(entity);

        let child_left = cx.style.child_left.get(cx.current).copied().unwrap_or_default();
        let child_top = cx.style.child_top.get(cx.current).copied().unwrap_or_default();
        let child_right = cx.style.child_right.get(cx.current).copied().unwrap_or_default();
        let child_bottom = cx.style.child_bottom.get(cx.current).copied().unwrap_or_default();

        let logical_parent_width = cx.physical_to_logical(bounds.w);
        let logical_parent_height = cx.physical_to_logical(bounds.h);

        let child_left = child_left.to_px(logical_parent_width, 0.0) * cx.scale_factor();
        let child_top = child_top.to_px(logical_parent_height, 0.0) * cx.scale_factor();
        let child_right = child_right.to_px(logical_parent_width, 0.0) * cx.scale_factor();
        let child_bottom = child_bottom.to_px(logical_parent_height, 0.0) * cx.scale_factor();

        if let Some(mut text_bounds) = cx.text_context.get_bounds(entity) {
            text_bounds.x = bounds.x;
            text_bounds.y = bounds.y;
            bounds.h -= child_top + child_bottom;
            bounds.w -= child_left + child_right;
            let (mut tx, mut ty) = self.transform;
            tx += x * SCROLL_SENSITIVITY;
            ty += y * SCROLL_SENSITIVITY;
            (tx, ty) = enforce_text_bounds(&text_bounds, &bounds, (tx, ty));
            self.transform = (tx, ty);
            cx.needs_redraw();
        }
    }

    #[allow(dead_code)]
    fn clone_selected(&self, cx: &mut EventContext) -> Option<String> {
        cx.text_context.with_editor(cx.current, |_, buf| buf.copy_selection())
    }

    fn clone_text(&self, cx: &mut EventContext) -> String {
        cx.text_context.with_buffer(cx.current, |_, buf| {
            buf.lines.iter().map(|line| line.text()).collect::<Vec<_>>().join("\n")
        })
    }

    fn reset_caret_timer(&mut self, cx: &mut EventContext) {
        cx.stop_timer(self.caret_timer);
        if !cx.is_read_only() {
            self.show_caret = true;
            cx.start_timer(self.caret_timer);
        }
    }
}

impl<'a, L: Lens> Handle<'a, Textbox<L>> {
    /// Sets the callback triggered when a textbox is edited, i.e. text is inserted/deleted.
    ///
    /// Callback provides the current text of the textbox.
    pub fn on_edit<F>(self, callback: F) -> Self
    where
        F: 'static + Fn(&mut EventContext, String) + Send + Sync,
    {
        self.modify(|textbox: &mut Textbox<L>| textbox.on_edit = Some(Box::new(callback)))
    }

    /// Sets the callback triggered when a textbox is submitted,
    /// i.e. when the enter key is pressed with a single-line textbox or the textbox loses focus.
    ///
    /// Callback provides the text of the textbox and a flag to indicate if the submit was due to a key press or a loss of focus.
    pub fn on_submit<F>(self, callback: F) -> Self
    where
        F: 'static + Fn(&mut EventContext, L::Target, bool) + Send + Sync,
    {
        self.modify(|textbox: &mut Textbox<L>| textbox.on_submit = Some(Box::new(callback)))
    }

    /// Sets the callback triggered when a textbox is blurred, i.e. the mouse is pressed outside of the textbox.
    pub fn on_blur<F>(self, callback: F) -> Self
    where
        F: 'static + Fn(&mut EventContext) + Send + Sync,
    {
        self.modify(|textbox: &mut Textbox<L>| textbox.on_blur = Some(Box::new(callback)))
    }

    /// Sets the callback triggered when a textbox edit is cancelled, i.e. the escape key is pressed while editing.
    pub fn on_cancel<F>(self, callback: F) -> Self
    where
        F: 'static + Fn(&mut EventContext) + Send + Sync,
    {
        self.modify(|textbox: &mut Textbox<L>| textbox.on_cancel = Some(Box::new(callback)))
    }

    /// Sets a validation closure which is called when the textbox is edited and sets the validity attribute to the output of the closure.
    ///
    /// If a textbox is modified with the validate modifier then the `on_submit` will not be called if the text is invalid.
    pub fn validate<F>(self, is_valid: F) -> Self
    where
        F: 'static + Fn(&L::Target) -> bool + Send + Sync,
    {
        self.modify(|textbox| textbox.validate = Some(Box::new(is_valid)))
    }

    /// Sets the placeholder text that appears when the textbox has no value.
    pub fn placeholder<P: ToString>(self, text: impl Res<P>) -> Self {
        text.set_or_bind(self.cx, self.entity, |cx, val| {
<<<<<<< HEAD
            // self.modify(|textbox| textbox.placeholder = val.to_string());
            cx.emit(TextEvent::SetPlaceholder(val.get_val(cx).to_string()));
=======
            cx.emit(TextEvent::SetPlaceholder(val.to_string()));
>>>>>>> 29d76c39
            cx.needs_relayout();
            cx.needs_redraw();
        });

        self
    }
}

impl<L: Lens> View for Textbox<L>
where
    <L as Lens>::Target: Data + ToString + std::str::FromStr,
{
    fn element(&self) -> Option<&'static str> {
        Some("textbox")
    }

    fn accessibility(&self, cx: &mut AccessContext, node: &mut AccessNode) {
        let bounds = cx.bounds();

        let node_id = node.node_id();
        cx.text_context.with_editor(cx.current, |_, editor| {
            let cursor = editor.cursor();
            let selection = editor.select_opt().unwrap_or(cursor);

            let mut selection_active_line = node_id;
            let mut selection_anchor_line = node_id;
            let mut selection_active_cursor = 0;
            let mut selection_anchor_cursor = 0;

            let mut current_cursor = 0;
            let mut prev_line_index = std::usize::MAX;

            for (index, line) in editor.buffer().layout_runs().enumerate() {
                let text = line.text;

                // We need a child node per line
                let mut line_node = AccessNode::new_from_parent(node_id, index);
                line_node.set_role(Role::InlineTextBox);

                let line_height = editor.buffer().metrics().line_height;
                line_node.set_bounds(BoundingBox {
                    x: bounds.x,
                    y: bounds.y + line.line_y - editor.buffer().metrics().font_size,
                    w: line.line_w,
                    h: line_height,
                });
                line_node.set_text_direction(if line.rtl {
                    TextDirection::RightToLeft
                } else {
                    TextDirection::LeftToRight
                });

                let mut character_lengths = Vec::with_capacity(line.glyphs.len());
                let mut character_positions = Vec::with_capacity(line.glyphs.len());
                let mut character_widths = Vec::with_capacity(line.glyphs.len());

                // Get the actual text in the line
                let first_glyph_pos =
                    line.glyphs.first().map(|glyph| glyph.start).unwrap_or_default();
                let last_glyph_pos = line.glyphs.last().map(|glyph| glyph.end).unwrap_or_default();

                let mut line_text = text[first_glyph_pos..last_glyph_pos].to_owned();

                let word_lengths =
                    line_text.unicode_words().map(|word| word.len() as u8).collect::<Vec<_>>();

                let mut line_length = 0;

                for glyph in line.glyphs.iter() {
                    let length = (glyph.end - glyph.start) as u8;

                    line_length += length as usize;

                    let position = glyph.x;
                    let width = glyph.w;

                    character_lengths.push(length);
                    character_positions.push(position);
                    character_widths.push(width);
                }

                // Cosmic strips the newlines but accesskit needs them so we append them back in if line originally ended with a newline
                // If the last glyph position is equal to the end of the buffer line then this layout run is the last one and ends in a newline.
                if last_glyph_pos == line.text.len() {
                    line_text += "\n";
                    character_lengths.push(1);
                    character_positions.push(line.line_w);
                    character_widths.push(0.0);
                }

                // TODO: Might need to append any spaces that were stripped during layout. This can be done by
                // figuring out if the start of the next line is greater than the end of the current line as long
                // as the lines have the same `line_i`. This will require a peekable iterator loop.

                line_node.set_value(line_text.into_boxed_str());
                line_node.set_character_lengths(character_lengths.into_boxed_slice());
                line_node.set_character_positions(character_positions.into_boxed_slice());
                line_node.set_character_widths(character_widths.into_boxed_slice());
                line_node.set_word_lengths(word_lengths.into_boxed_slice());

                if line.line_i != prev_line_index {
                    current_cursor = 0;
                }

                if line.line_i == cursor.line {
                    if prev_line_index != line.line_i {
                        if cursor.index <= line_length {
                            selection_active_line = line_node.node_id();
                            selection_active_cursor = cursor.index;
                        }
                    } else if cursor.index > current_cursor {
                        selection_active_line = line_node.node_id();
                        selection_active_cursor = cursor.index - current_cursor;
                    }
                }

                // Check if the current line contains the cursor or selection
                // This is a mess because a line happens due to soft and hard breaks but
                // the cursor and selected indices are relative to the lines caused by hard breaks only.
                if line.line_i == selection.line {
                    // A previous line index different to the current means that the current line follows a hard break
                    if prev_line_index != line.line_i {
                        if selection.index <= line_length {
                            selection_anchor_line = line_node.node_id();
                            selection_anchor_cursor = selection.index;
                        }
                    } else if selection.index > current_cursor {
                        selection_anchor_line = line_node.node_id();
                        selection_anchor_cursor = selection.index - current_cursor;
                    }
                }

                node.add_child(line_node);

                current_cursor += line_length;
                prev_line_index = line.line_i;
            }

            node.set_text_selection(TextSelection {
                anchor: TextPosition {
                    node: selection_anchor_line,
                    character_index: selection_anchor_cursor,
                },
                focus: TextPosition {
                    node: selection_active_line,
                    character_index: selection_active_cursor,
                },
            });

            match self.kind {
                TextboxKind::MultiLineUnwrapped | TextboxKind::MultiLineWrapped => {
                    node.node_builder.set_multiline();
                }

                _ => {
                    node.node_builder.clear_multiline();
                }
            }

            node.node_builder.set_default_action_verb(DefaultActionVerb::Focus);
        });
    }

    fn event(&mut self, cx: &mut EventContext, event: &mut Event) {
        // Window Events
        event.map(|window_event, meta| match window_event {
            WindowEvent::MouseDown(MouseButton::Left) => {
                if meta.origin == cx.current {
                    return;
                }

                if cx.is_over() {
                    if !cx.is_disabled() {
                        cx.focus_with_visibility(false);
                        cx.capture();
                        cx.set_checked(true);
                        cx.lock_cursor_icon();

                        if !self.edit {
                            cx.emit(TextEvent::StartEdit);
                        }
                        self.reset_caret_timer(cx);
                        cx.emit(TextEvent::Hit(cx.mouse.cursorx, cx.mouse.cursory));
                    }
                } else {
                    cx.emit(TextEvent::Submit(false));
                    cx.release();
                    cx.set_checked(false);

                    // Forward event to hovered
                    cx.event_queue.push_back(
                        Event::new(WindowEvent::MouseDown(MouseButton::Left)).target(cx.hovered()),
                    );
                    cx.event_queue.push_back(
                        Event::new(WindowEvent::PressDown { mouse: true }).target(cx.hovered()),
                    );
                }
            }

            WindowEvent::FocusIn => {
                if cx.mouse.left.pressed != cx.current()
                    || cx.mouse.left.state == MouseButtonState::Released
                {
                    cx.emit(TextEvent::StartEdit);
                }
            }

            WindowEvent::FocusOut => {
                cx.emit(TextEvent::EndEdit);
            }

            WindowEvent::MouseDoubleClick(MouseButton::Left) => {
                cx.emit(TextEvent::SelectWord);
            }

            WindowEvent::MouseTripleClick(MouseButton::Left) => {
                cx.emit(TextEvent::SelectParagraph);
            }

            WindowEvent::MouseUp(MouseButton::Left) => {
                self.reset_caret_timer(cx);
                cx.unlock_cursor_icon();
                cx.release();
            }

            WindowEvent::MouseMove(_, _) => {
                if cx.mouse.left.state == MouseButtonState::Pressed
                    && cx.mouse.left.pressed == cx.current
                {
                    if self.edit {
                        self.reset_caret_timer(cx);
                    }
                    cx.emit(TextEvent::Drag(cx.mouse.cursorx, cx.mouse.cursory));
                }
            }

            WindowEvent::MouseScroll(x, y) => {
                cx.emit(TextEvent::Scroll(*x, *y));
            }

            WindowEvent::CharInput(c) => {
                if *c != '\u{1b}' && // Escape
                    *c != '\u{8}' && // Backspace
                    *c != '\u{9}' && // Tab
                    *c != '\u{7f}' && // Delete
                    *c != '\u{0d}' && // Carriage return
                    !cx.modifiers.contains(Modifiers::CTRL) &&
                    !cx.modifiers.contains(Modifiers::LOGO) &&
                    self.edit &&
                    !cx.is_read_only()
                {
                    self.reset_caret_timer(cx);
                    cx.emit(TextEvent::InsertText(String::from(*c)));
                }
            }

            WindowEvent::KeyDown(code, _) => match code {
                Code::Enter => {
                    if matches!(self.kind, TextboxKind::SingleLine) {
                        cx.emit(TextEvent::Submit(true));
                    } else if !cx.is_read_only() {
                        self.reset_caret_timer(cx);
                        cx.emit(TextEvent::InsertText("\n".to_owned()));
                    }
                }

                Code::ArrowLeft => {
                    self.reset_caret_timer(cx);
                    let movement = if cx.modifiers.contains(Modifiers::CTRL) {
                        Movement::Word(Direction::Left)
                    } else {
                        Movement::Grapheme(Direction::Left)
                    };

                    cx.emit(TextEvent::MoveCursor(
                        movement,
                        cx.modifiers.contains(Modifiers::SHIFT),
                    ));
                }

                Code::ArrowRight => {
                    self.reset_caret_timer(cx);
                    let movement = if cx.modifiers.contains(Modifiers::CTRL) {
                        Movement::Word(Direction::Right)
                    } else {
                        Movement::Grapheme(Direction::Right)
                    };

                    cx.emit(TextEvent::MoveCursor(
                        movement,
                        cx.modifiers.contains(Modifiers::SHIFT),
                    ));
                }

                Code::ArrowUp => {
                    self.reset_caret_timer(cx);
                    if self.kind != TextboxKind::SingleLine {
                        cx.emit(TextEvent::MoveCursor(
                            Movement::Line(Direction::Upstream),
                            cx.modifiers.contains(Modifiers::SHIFT),
                        ));
                    }
                }

                Code::ArrowDown => {
                    self.reset_caret_timer(cx);
                    if self.kind != TextboxKind::SingleLine {
                        cx.emit(TextEvent::MoveCursor(
                            Movement::Line(Direction::Downstream),
                            cx.modifiers.contains(Modifiers::SHIFT),
                        ));
                    }
                }

                Code::Backspace => {
                    self.reset_caret_timer(cx);
                    if !cx.is_read_only() {
                        if cx.modifiers.contains(Modifiers::CTRL) {
                            cx.emit(TextEvent::DeleteText(Movement::Word(Direction::Upstream)));
                        } else {
                            cx.emit(TextEvent::DeleteText(Movement::Grapheme(Direction::Upstream)));
                        }
                    }
                }

                Code::Delete => {
                    self.reset_caret_timer(cx);
                    if !cx.is_read_only() {
                        if cx.modifiers.contains(Modifiers::CTRL) {
                            cx.emit(TextEvent::DeleteText(Movement::Word(Direction::Downstream)));
                        } else {
                            cx.emit(TextEvent::DeleteText(Movement::Grapheme(
                                Direction::Downstream,
                            )));
                        }
                    }
                }

                Code::Escape => {
                    cx.emit(TextEvent::EndEdit);
                    cx.set_checked(false);
                    if let Some(callback) = &self.on_cancel {
                        (callback)(cx);
                    }
                }

                Code::Home => {
                    self.reset_caret_timer(cx);
                    cx.emit(TextEvent::MoveCursor(
                        Movement::LineStart,
                        cx.modifiers.contains(Modifiers::SHIFT),
                    ));
                }

                Code::End => {
                    self.reset_caret_timer(cx);
                    cx.emit(TextEvent::MoveCursor(
                        Movement::LineEnd,
                        cx.modifiers.contains(Modifiers::SHIFT),
                    ));
                }

                Code::PageUp | Code::PageDown => {
                    self.reset_caret_timer(cx);
                    let direction = if *code == Code::PageUp {
                        Direction::Upstream
                    } else {
                        Direction::Downstream
                    };
                    cx.emit(TextEvent::MoveCursor(
                        if cx.modifiers.contains(Modifiers::CTRL) {
                            Movement::Body(direction)
                        } else {
                            Movement::Page(direction)
                        },
                        cx.modifiers.contains(Modifiers::SHIFT),
                    ));
                }

                Code::KeyA => {
                    #[cfg(target_os = "macos")]
                    let modifier = Modifiers::LOGO;
                    #[cfg(not(target_os = "macos"))]
                    let modifier = Modifiers::CTRL;

                    if cx.modifiers == &modifier {
                        cx.emit(TextEvent::SelectAll);
                    }
                }

                Code::KeyC => {
                    #[cfg(target_os = "macos")]
                    let modifier = Modifiers::LOGO;
                    #[cfg(not(target_os = "macos"))]
                    let modifier = Modifiers::CTRL;

                    if cx.modifiers == &modifier {
                        cx.emit(TextEvent::Copy);
                    }
                }

                Code::KeyV => {
                    #[cfg(target_os = "macos")]
                    let modifier = Modifiers::LOGO;
                    #[cfg(not(target_os = "macos"))]
                    let modifier = Modifiers::CTRL;

                    if cx.modifiers == &modifier {
                        cx.emit(TextEvent::Paste);
                    }
                }

                Code::KeyX => {
                    #[cfg(target_os = "macos")]
                    let modifier = Modifiers::LOGO;
                    #[cfg(not(target_os = "macos"))]
                    let modifier = Modifiers::CTRL;

                    if cx.modifiers == &modifier && !cx.is_read_only() {
                        cx.emit(TextEvent::Cut);
                    }
                }

                _ => {}
            },

            WindowEvent::ActionRequest(ActionRequest {
                action: accesskit::Action::SetTextSelection,
                target: _,
                data: Some(ActionData::SetTextSelection(selection)),
            }) => {
                // TODO: This needs testing once I figure out how to trigger it with a screen reader.
                let node_id = cx.current.accesskit_id();
                cx.text_context.with_editor(cx.current, |_, editor| {
                    // let cursor_node = selection.focus.node;
                    let selection_node = selection.anchor.node;

                    // let mut cursor_line_index = 0;
                    // let mut cursor_index = 0;
                    let mut selection_line_index = 0;
                    let mut selection_index = 0;

                    let mut current_cursor = 0;
                    let mut prev_line_index = std::usize::MAX;

                    for (index, line) in editor.buffer().layout_runs().enumerate() {
                        let line_node = AccessNode::new_from_parent(node_id, index);
                        // if line_node.node_id() == cursor_node {
                        //     cursor_line_index = line.line_i;
                        //     cursor_index = selection.focus.character_index + current_cursor;
                        // }

                        if line_node.node_id() == selection_node {
                            selection_line_index = line.line_i;
                            selection_index = selection.anchor.character_index + current_cursor;
                        }

                        if line.line_i != prev_line_index {
                            current_cursor = 0;
                        }

                        let first_glyph_pos =
                            line.glyphs.first().map(|glyph| glyph.start).unwrap_or_default();
                        let last_glyph_pos =
                            line.glyphs.last().map(|glyph| glyph.end).unwrap_or_default();

                        let line_length = last_glyph_pos - first_glyph_pos;

                        current_cursor += line_length;
                        prev_line_index = line.line_i;
                    }

                    let selection_cursor = Cursor::new(selection_line_index, selection_index);
                    editor.set_select_opt(Some(selection_cursor));

                    // TODO: Either add a method to set the cursor by index to cosmic,
                    // or loop over an `Action` to move the cursor to the correct place.
                });

                // println!("Select some text: {:?}", selection);
            }

            _ => {}
        });

        // Textbox Events
        event.map(|text_event, _| match text_event {
            TextEvent::InsertText(text) => {
                self.insert_text(cx, text);
                self.set_caret(cx);

                let text = self.clone_text(cx);

                if let Ok(value) = &text.parse::<L::Target>() {
                    if let Some(validate) = &self.validate {
                        cx.set_valid(validate(value));
                    } else {
                        cx.set_valid(true);
                    }
                } else {
                    cx.set_valid(false);
                }

                self.placeholder_shown = text.is_empty();

                if self.edit {
                    if let Some(callback) = &self.on_edit {
                        (callback)(cx, text);
                    }
                }
            }

            TextEvent::Clear => {
                self.reset_text(cx);
                self.scroll(cx, 0.0, 0.0); // ensure_visible
                cx.needs_relayout();
                cx.needs_redraw();
            }

            TextEvent::DeleteText(movement) => {
                if self.edit {
                    self.delete_text(cx, *movement);
                    self.set_caret(cx);

                    let text = self.clone_text(cx);

                    if let Ok(value) = &text.parse::<L::Target>() {
                        if let Some(validate) = &self.validate {
                            cx.set_valid(validate(value));
                        } else {
                            cx.set_valid(true);
                        }
                    } else {
                        cx.set_valid(false);
                    }

                    self.placeholder_shown = text.is_empty();

                    if let Some(callback) = &self.on_edit {
                        (callback)(cx, text);
                    }
                }
            }

            TextEvent::MoveCursor(movement, selection) => {
                if self.edit {
                    self.move_cursor(cx, *movement, *selection);
                    self.set_caret(cx);
                }
            }

            TextEvent::SetPlaceholder(text) => {
                self.placeholder = text.clone();
            }

            TextEvent::StartEdit => {
                if !cx.is_disabled() && !self.edit {
                    self.edit = true;
                    cx.focus_with_visibility(false);
                    cx.capture();
                    cx.set_checked(true);
                    self.reset_caret_timer(cx);

<<<<<<< HEAD
                    if let Some(_source) = cx.data::<L::Source>() {
                        let text = self.lens.get(cx).map(|x| x.to_string()).unwrap_or_default();
=======
                    if let Some(source) = cx.data::<L::Source>() {
                        let text = self.lens.view(source, |t| {
                            if let Some(t) = t {
                                t.to_string()
                            } else {
                                String::from("")
                            }
                        });
>>>>>>> 29d76c39

                        self.placeholder_shown = text.is_empty();

                        self.select_all(cx);
                        self.insert_text(cx, &text);
                        self.set_caret(cx);

                        if let Ok(value) = &text.parse::<L::Target>() {
                            if let Some(validate) = &self.validate {
                                cx.set_valid(validate(value));
                            } else {
                                cx.set_valid(true);
                            }
                        } else {
                            cx.set_valid(false);
                        }
                    };
                }
            }

            TextEvent::EndEdit => {
                self.deselect(cx);
                self.edit = false;
                cx.set_checked(false);
                cx.release();
                cx.stop_timer(self.caret_timer);

<<<<<<< HEAD
                if let Some(_source) = cx.data::<L::Source>() {
                    let mut text = self.lens.get(cx).map(|x| x.to_string()).unwrap_or_default();
=======
                if let Some(source) = cx.data::<L::Source>() {
                    let text = self.lens.view(source, |t| {
                        if let Some(t) = t {
                            t.to_string()
                        } else {
                            "".to_owned()
                        }
                    });
>>>>>>> 29d76c39

                    self.placeholder_shown = text.is_empty();

                    self.select_all(cx);
                    self.insert_text(cx, &text);
                    self.set_caret(cx);

                    if let Ok(value) = &text.parse::<L::Target>() {
                        if let Some(validate) = &self.validate {
                            cx.set_valid(validate(value));
                        } else {
                            cx.set_valid(true);
                        }
                    } else {
                        cx.set_valid(false);
                    }
                };
            }

            TextEvent::Blur => {
                cx.set_checked(false);
                if let Some(callback) = &self.on_blur {
                    (callback)(cx);
                } else {
                    cx.emit(TextEvent::Submit(false));
                    cx.emit(TextEvent::EndEdit);
                }
            }

            TextEvent::Submit(reason) => {
                if let Some(callback) = &self.on_submit {
                    if cx.is_valid() {
                        let text = self.clone_text(cx);
                        if let Ok(value) = text.parse::<L::Target>() {
                            (callback)(cx, value, *reason);
                        }
                    }
                }
            }

            TextEvent::SelectAll => {
                self.select_all(cx);
                self.set_caret(cx);
            }

            TextEvent::SelectWord => {
                self.select_word(cx);
                self.set_caret(cx);
            }

            TextEvent::SelectParagraph => {
                self.select_paragraph(cx);
                self.set_caret(cx);
            }

            TextEvent::Hit(posx, posy) => {
                self.hit(cx, *posx, *posy);
                self.set_caret(cx);
            }

            TextEvent::Drag(posx, posy) => {
                self.drag(cx, *posx, *posy);
                self.set_caret(cx);
            }

            TextEvent::Scroll(x, y) => {
                self.scroll(cx, *x, *y);
            }

            TextEvent::Copy =>
            {
                #[cfg(feature = "clipboard")]
                if self.edit {
                    if let Some(selected_text) = self.clone_selected(cx) {
                        if !selected_text.is_empty() {
                            cx.set_clipboard(selected_text)
                                .expect("Failed to add text to clipboard");
                        }
                    }
                }
            }

            TextEvent::Paste =>
            {
                #[cfg(feature = "clipboard")]
                if self.edit {
                    if let Ok(text) = cx.get_clipboard() {
                        cx.emit(TextEvent::InsertText(text));
                    }
                }
            }

            TextEvent::Cut =>
            {
                #[cfg(feature = "clipboard")]
                if self.edit {
                    if let Some(selected_text) = self.clone_selected(cx) {
                        if !selected_text.is_empty() {
                            cx.set_clipboard(selected_text)
                                .expect("Failed to add text to clipboard");
                            self.delete_text(cx, Movement::Grapheme(Direction::Upstream));

                            let text = self.clone_text(cx);

                            if let Ok(value) = &text.parse::<L::Target>() {
                                if let Some(validate) = &self.validate {
                                    cx.set_valid(validate(value));
                                } else {
                                    cx.set_valid(true);
                                }
                            } else {
                                cx.set_valid(false);
                            }

                            if let Some(callback) = &self.on_edit {
                                (callback)(cx, text);
                            }
                        }
                    }
                }
            }

            TextEvent::ToggleCaret => {
                self.show_caret ^= true;
            }
        });
    }

    // Use custom drawing for the textbox so a transform can be applied to just the text.
    fn draw(&self, cx: &mut DrawContext, canvas: &mut Canvas) {
        let mut path = cx.build_path();
        cx.draw_shadows(canvas, &mut path);
        cx.draw_backdrop_filter(canvas, &mut path);
        cx.draw_background(canvas, &mut path);
        cx.draw_border(canvas, &mut path);
        cx.draw_inset_box_shadows(canvas, &mut path);
        cx.draw_outline(canvas);
        canvas.save();
        canvas.translate(self.transform.0, self.transform.1);
        cx.draw_text_and_selection(canvas);
        canvas.restore();
    }
}<|MERGE_RESOLUTION|>--- conflicted
+++ resolved
@@ -179,25 +179,6 @@
                 });
             });
 
-<<<<<<< HEAD
-            let parent = cx.current;
-
-            Binding::new(cx, Self::placeholder, move |cx, placeholder| {
-                Binding::new(cx, lens.clone(), move |cx, text| {
-                    let mut ex = EventContext::new(cx);
-                    ex.with_current(parent, |ex| {
-                        if !ex.is_checked() {
-                            let mut text_str =
-                                text.get(ex).map(|x| x.to_string()).unwrap_or_default();
-
-                            if text_str.is_empty() {
-                                text_str = placeholder.get_val(ex);
-                            }
-
-                            ex.text_context.with_buffer(parent, |fs, buf| {
-                                buf.set_text(fs, &text_str, Attrs::new(), Shaping::Advanced);
-                            });
-=======
             Binding::new(cx, lens, move |cx: &mut Context, text| {
                 Binding::new(cx, Self::edit, move |cx, edit| {
                     if !edit.get(cx) {
@@ -208,7 +189,6 @@
                     }
                 })
             });
->>>>>>> 29d76c39
 
             Binding::new(cx, Self::placeholder, |cx, placeholder| {
                 let placeholder_string = placeholder.get(cx).to_string();
@@ -552,12 +532,7 @@
     /// Sets the placeholder text that appears when the textbox has no value.
     pub fn placeholder<P: ToString>(self, text: impl Res<P>) -> Self {
         text.set_or_bind(self.cx, self.entity, |cx, val| {
-<<<<<<< HEAD
-            // self.modify(|textbox| textbox.placeholder = val.to_string());
-            cx.emit(TextEvent::SetPlaceholder(val.get_val(cx).to_string()));
-=======
             cx.emit(TextEvent::SetPlaceholder(val.to_string()));
->>>>>>> 29d76c39
             cx.needs_relayout();
             cx.needs_redraw();
         });
@@ -1121,10 +1096,6 @@
                     cx.set_checked(true);
                     self.reset_caret_timer(cx);
 
-<<<<<<< HEAD
-                    if let Some(_source) = cx.data::<L::Source>() {
-                        let text = self.lens.get(cx).map(|x| x.to_string()).unwrap_or_default();
-=======
                     if let Some(source) = cx.data::<L::Source>() {
                         let text = self.lens.view(source, |t| {
                             if let Some(t) = t {
@@ -1133,7 +1104,6 @@
                                 String::from("")
                             }
                         });
->>>>>>> 29d76c39
 
                         self.placeholder_shown = text.is_empty();
 
@@ -1161,10 +1131,6 @@
                 cx.release();
                 cx.stop_timer(self.caret_timer);
 
-<<<<<<< HEAD
-                if let Some(_source) = cx.data::<L::Source>() {
-                    let mut text = self.lens.get(cx).map(|x| x.to_string()).unwrap_or_default();
-=======
                 if let Some(source) = cx.data::<L::Source>() {
                     let text = self.lens.view(source, |t| {
                         if let Some(t) = t {
@@ -1173,7 +1139,6 @@
                             "".to_owned()
                         }
                     });
->>>>>>> 29d76c39
 
                     self.placeholder_shown = text.is_empty();
 
