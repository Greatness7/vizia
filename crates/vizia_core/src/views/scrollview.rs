--- conflicted
+++ resolved
@@ -193,27 +193,14 @@
     where
         F: 'static + FnOnce(&mut Context),
     {
-<<<<<<< HEAD
-        ScrollContent::new(cx, content).bind(data.clone(), |handle, data| {
-            let dpi_factor = handle.scale_factor();
-            if dpi_factor > 0.0 {
-                let data = data.get_val(handle.cx);
-                let left = ((data.inner_width - data.container_width) * data.scroll_x).round()
-                    / handle.cx.style.dpi_factor as f32;
-                let top = ((data.inner_height - data.container_height) * data.scroll_y).round()
-                    / handle.cx.style.dpi_factor as f32;
-                handle.left(Units::Pixels(-left.abs())).top(Units::Pixels(-top.abs()));
-            }
-=======
         ScrollContent::new(cx, content).bind(data, |handle, data| {
             let scale_factor = handle.scale_factor();
-            let data = data.get(handle.cx);
+            let data = data.get_val(handle.cx);
             let left =
                 ((data.inner_width - data.container_width) * data.scroll_x).round() / scale_factor;
             let top = ((data.inner_height - data.container_height) * data.scroll_y).round()
                 / scale_factor;
             handle.left(Units::Pixels(-left.abs())).top(Units::Pixels(-top.abs()));
->>>>>>> 29d76c39
         });
 
         if scroll_y {
