mod edit;
pub(crate) use edit::*;

mod movement;
pub(crate) use movement::*;

mod selection;
pub(crate) use selection::*;

pub mod layout;
<<<<<<< HEAD
pub(crate) use layout::*;
=======
pub use layout::*;

pub mod scrolling;
pub use scrolling::*;
>>>>>>> 30a3548a
<|MERGE_RESOLUTION|>--- conflicted
+++ resolved
@@ -8,11 +8,7 @@
 pub(crate) use selection::*;
 
 pub mod layout;
-<<<<<<< HEAD
 pub(crate) use layout::*;
-=======
-pub use layout::*;
 
 pub mod scrolling;
-pub use scrolling::*;
->>>>>>> 30a3548a
+pub use scrolling::*;