--- conflicted
+++ resolved
@@ -2,11 +2,7 @@
 //! results. The main type here is CachedData, usually accessed via `cx.cache`.
 
 use crate::prelude::*;
-<<<<<<< HEAD
-=======
 use crate::style::Abilities;
-use crate::style::Transform2D;
->>>>>>> df560a85
 use vizia_storage::SparseSet;
 use vizia_storage::SparseSetError;
 
@@ -61,63 +57,10 @@
         self.abilities.remove(entity);
     }
 
-<<<<<<< HEAD
-=======
-    pub(crate) fn get_grid_row_max(&self, entity: Entity) -> f32 {
-        self.grid_row_max.get(entity).cloned().unwrap_or_default()
-    }
-
-    pub(crate) fn set_grid_row_max(&mut self, entity: Entity, value: f32) {
-        if let Some(grid_row_max) = self.grid_row_max.get_mut(entity) {
-            *grid_row_max = value;
-        }
-    }
-
-    pub(crate) fn get_grid_col_max(&self, entity: Entity) -> f32 {
-        self.grid_col_max.get(entity).cloned().unwrap_or_default()
-    }
-
-    pub(crate) fn set_grid_col_max(&mut self, entity: Entity, value: f32) {
-        if let Some(grid_col_max) = self.grid_col_max.get_mut(entity) {
-            *grid_col_max = value;
-        }
-    }
-
-    pub(crate) fn get_stack_child(&self, entity: Entity) -> (bool, bool) {
-        self.stack_child.get(entity).cloned().unwrap_or((false, false))
-    }
-
->>>>>>> df560a85
     /// Returns the bounding box of the entity, determined by the layout system.
     pub fn get_bounds(&self, entity: Entity) -> BoundingBox {
         self.bounds.get(entity).cloned().unwrap()
     }
-<<<<<<< HEAD
-=======
-
-    /// Returns the clip region of the entity.
-    ///
-    /// This is the bounding box for which rendering of the widget will be clipped/cropped when outside of the bounds.
-    pub fn get_clip_region(&self, entity: Entity) -> BoundingBox {
-        self.clip_region.get(entity).cloned().unwrap()
-    }
-
-    pub(crate) fn get_child_width_sum(&self, entity: Entity) -> f32 {
-        self.child_sum.get(entity).cloned().unwrap().0
-    }
-
-    pub(crate) fn get_child_height_sum(&self, entity: Entity) -> f32 {
-        self.child_sum.get(entity).cloned().unwrap().1
-    }
-
-    pub(crate) fn get_child_width_max(&self, entity: Entity) -> f32 {
-        self.child_max.get(entity).cloned().unwrap().0
-    }
-
-    pub(crate) fn get_child_height_max(&self, entity: Entity) -> f32 {
-        self.child_max.get(entity).cloned().unwrap().1
-    }
->>>>>>> df560a85
 
     /// Returns the x position of the entity.
     pub fn get_posx(&self, entity: Entity) -> f32 {
@@ -139,141 +82,13 @@
         self.bounds.get(entity).cloned().unwrap_or_default().h
     }
 
-<<<<<<< HEAD
     pub fn set_posx(&mut self, entity: Entity, val: f32) {
-=======
-    /// Returns the opacity of the entity.
-    pub fn get_opacity(&self, entity: Entity) -> f32 {
-        self.opacity.get(entity).cloned().unwrap()
-    }
-
-    pub(crate) fn get_horizontal_free_space(&self, entity: Entity) -> f32 {
-        self.horizontal_free_space.get(entity).cloned().unwrap()
-    }
-
-    pub(crate) fn get_horizontal_stretch_sum(&self, entity: Entity) -> f32 {
-        self.horizontal_stretch_sum.get(entity).cloned().unwrap()
-    }
-
-    pub(crate) fn get_vertical_free_space(&self, entity: Entity) -> f32 {
-        self.vertical_free_space.get(entity).cloned().unwrap()
-    }
-
-    pub(crate) fn get_vertical_stretch_sum(&self, entity: Entity) -> f32 {
-        self.vertical_stretch_sum.get(entity).cloned().unwrap()
-    }
-
-    pub fn get_rotate(&self, entity: Entity) -> f32 {
-        self.transform.get(entity).cloned().unwrap()[0].acos()
-    }
-
-    pub fn get_translate(&self, entity: Entity) -> (f32, f32) {
-        let transform = self.transform.get(entity).cloned().unwrap();
-
-        (transform[4], transform[5])
-    }
-
-    pub fn get_scale(&self, entity: Entity) -> f32 {
-        let scale = self.scale.get(entity).cloned().unwrap();
-
-        scale.0
-    }
-
-    pub fn get_origin(&self, entity: Entity) -> (f32, f32) {
-        self.origin.get(entity).cloned().unwrap()
-    }
-
-    /// Returns the transform on the entity.
-    pub fn get_transform(&self, entity: Entity) -> Transform2D {
-        self.transform.get(entity).cloned().unwrap()
-    }
-
-    pub fn get_transform_mut(&mut self, entity: Entity) -> &mut Transform2D {
-        self.transform.get_mut(entity).unwrap()
-    }
-
-    // SETTERS
-
-    // pub fn set_clip_widget(&mut self, entity: Entity, val: Entity) {
-    //     if let Some(clip_widget) = self.clip_widget.get_mut(entity.index_unchecked()) {
-    //         *clip_widget = val;
-    //     }
-    // }
-
-    pub(crate) fn set_stack_first_child(&mut self, entity: Entity, value: bool) {
-        if let Some(stack_child) = self.stack_child.get_mut(entity) {
-            stack_child.0 = value;
-        }
-    }
-
-    pub(crate) fn set_stack_last_child(&mut self, entity: Entity, value: bool) {
-        if let Some(stack_child) = self.stack_child.get_mut(entity) {
-            stack_child.1 = value;
-        }
-    }
-
-    pub(crate) fn set_horizontal_free_space(&mut self, entity: Entity, value: f32) {
-        if let Some(horizontal_free_space) = self.horizontal_free_space.get_mut(entity) {
-            *horizontal_free_space = value;
-        }
-    }
-
-    pub(crate) fn set_horizontal_stretch_sum(&mut self, entity: Entity, value: f32) {
-        if let Some(horizontal_stretch_sum) = self.horizontal_stretch_sum.get_mut(entity) {
-            *horizontal_stretch_sum = value;
-        }
-    }
-
-    pub(crate) fn set_vertical_free_space(&mut self, entity: Entity, value: f32) {
-        if let Some(vertical_free_space) = self.vertical_free_space.get_mut(entity) {
-            *vertical_free_space = value;
-        }
-    }
-
-    pub(crate) fn set_vertical_stretch_sum(&mut self, entity: Entity, value: f32) {
-        if let Some(vertical_stretch_sum) = self.vertical_stretch_sum.get_mut(entity) {
-            *vertical_stretch_sum = value;
-        }
-    }
-
-    pub fn set_clip_region(&mut self, entity: Entity, val: BoundingBox) {
-        if let Some(clip_region) = self.clip_region.get_mut(entity) {
-            *clip_region = val;
-        }
-    }
-
-    pub(crate) fn set_child_width_sum(&mut self, entity: Entity, val: f32) {
-        if let Some(child_sum) = self.child_sum.get_mut(entity) {
-            child_sum.0 = val;
-        }
-    }
-
-    pub(crate) fn set_child_height_sum(&mut self, entity: Entity, val: f32) {
-        if let Some(child_sum) = self.child_sum.get_mut(entity) {
-            child_sum.1 = val;
-        }
-    }
-
-    pub(crate) fn set_child_width_max(&mut self, entity: Entity, val: f32) {
-        if let Some(child_max) = self.child_max.get_mut(entity) {
-            child_max.0 = val;
-        }
-    }
-
-    pub(crate) fn set_child_height_max(&mut self, entity: Entity, val: f32) {
-        if let Some(child_max) = self.child_max.get_mut(entity) {
-            child_max.1 = val;
-        }
-    }
-
-    pub(crate) fn set_posx(&mut self, entity: Entity, val: f32) {
->>>>>>> df560a85
         if let Some(bounds) = self.bounds.get_mut(entity) {
             bounds.x = val;
         }
     }
 
-    pub(crate) fn set_posy(&mut self, entity: Entity, val: f32) {
+    pub fn set_posy(&mut self, entity: Entity, val: f32) {
         if let Some(bounds) = self.bounds.get_mut(entity) {
             bounds.y = val;
         }
@@ -304,165 +119,4 @@
             abilities.set(Abilities::HOVERABLE, val);
         }
     }
-<<<<<<< HEAD
-=======
-
-    pub(crate) fn set_visibility(&mut self, entity: Entity, val: Visibility) {
-        if let Some(visibility) = self.visibility.get_mut(entity) {
-            *visibility = val;
-        }
-    }
-
-    pub(crate) fn set_display(&mut self, entity: Entity, val: Display) {
-        if let Some(display) = self.display.get_mut(entity) {
-            *display = val;
-        }
-    }
-
-    pub(crate) fn set_opacity(&mut self, entity: Entity, val: f32) {
-        if let Some(opacity) = self.opacity.get_mut(entity) {
-            *opacity = val;
-        }
-    }
-
-    pub(crate) fn set_rotate(&mut self, entity: Entity, val: f32) {
-        if let Some(transform) = self.transform.get_mut(entity) {
-            let mut t = Transform2D::identity();
-            t.rotate(val);
-            transform.premultiply(&t);
-        }
-    }
-
-    pub(crate) fn set_translate(&mut self, entity: Entity, val: (f32, f32)) {
-        if let Some(transform) = self.transform.get_mut(entity) {
-            let mut t = Transform2D::identity();
-            t.translate(val.0, val.1);
-            transform.premultiply(&t);
-        }
-    }
-
-    pub(crate) fn set_scale(&mut self, entity: Entity, val: (f32, f32)) {
-        if let Some(transform) = self.transform.get_mut(entity) {
-            let mut t = Transform2D::identity();
-            t.scale(val.0, val.1);
-            transform.premultiply(&t);
-        }
-    }
-
-    pub(crate) fn set_transform(&mut self, entity: Entity, val: Transform2D) {
-        if let Some(transform) = self.transform.get_mut(entity) {
-            *transform = val;
-        }
-    }
-}
-
-#[cfg(test)]
-mod tests {
-    use super::*;
-    fn rect() -> BoundingBox {
-        BoundingBox { x: 100f32, y: 100f32, w: 100f32, h: 100f32 }
-    }
-
-    #[test]
-    fn get_center() {
-        let rect = rect();
-        assert_eq!(rect.center(), (150f32, 150f32));
-    }
-
-    #[test]
-    fn get_center_top() {
-        let rect = rect();
-        assert_eq!(rect.center_top(), (150f32, 100f32));
-    }
-
-    #[test]
-    fn get_center_bottom() {
-        let rect = rect();
-        assert_eq!(rect.center_bottom(), (150f32, 200f32));
-    }
-
-    #[test]
-    fn get_center_left() {
-        let rect = rect();
-        assert_eq!(rect.center_left(), (100f32, 150f32));
-    }
-
-    #[test]
-    fn get_center_right() {
-        let rect = rect();
-        assert_eq!(rect.center_right(), (200f32, 150f32));
-    }
-
-    #[test]
-    fn get_left() {
-        let rect = rect();
-        assert_eq!(rect.left(), 100f32);
-    }
-
-    #[test]
-    fn get_right() {
-        let rect = rect();
-        assert_eq!(rect.right(), 200f32);
-    }
-
-    #[test]
-    fn get_top() {
-        let rect = rect();
-        assert_eq!(rect.top(), 100f32);
-    }
-
-    #[test]
-    fn get_bottom() {
-        let rect = rect();
-        assert_eq!(rect.bottom(), 200f32);
-    }
-
-    #[test]
-    fn get_shrunken() {
-        let rect = rect();
-        let a = rect.shrink(25f32);
-        let b = BoundingBox { x: 125f32, y: 125f32, w: 50f32, h: 50f32 };
-        assert_eq!(a, b);
-    }
-
-    #[test]
-    fn get_shrunken_horizontal() {
-        let rect = rect();
-        let a = rect.shrink_horizontal(25f32);
-        let b = BoundingBox { x: 125f32, y: 100f32, w: 50f32, h: 100f32 };
-        assert_eq!(a, b);
-    }
-
-    #[test]
-    fn get_shrunken_vertical() {
-        let rect = rect();
-        let a = rect.shrink_vertical(25f32);
-        let b = BoundingBox { x: 100f32, y: 125f32, w: 100f32, h: 50f32 };
-        assert_eq!(a, b);
-    }
-
-    #[test]
-    fn get_expanded() {
-        let rect = rect();
-        let a = rect.expand(25f32);
-        let b = BoundingBox { x: 75f32, y: 75f32, w: 150f32, h: 150f32 };
-        assert_eq!(a, b);
-    }
-
-    #[test]
-    fn get_expanded_horizontal() {
-        let rect = rect();
-        let a = rect.expand_horizontal(25f32);
-        let b = BoundingBox { x: 75f32, y: 100f32, w: 150f32, h: 100f32 };
-        assert_eq!(a, b);
-    }
-
-    #[test]
-    fn get_expanded_vertical() {
-        let rect = rect();
-        let a = rect.expand_vertical(25f32);
-        let b = BoundingBox { x: 100f32, y: 75f32, w: 100f32, h: 150f32 };
-        assert_eq!(a, b);
-    }
->>>>>>> df560a85
 }