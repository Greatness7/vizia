use std::any::TypeId;
use std::collections::{HashMap, HashSet};

use crate::binding::{get_storeid, BasicStore, Store, StoreId};
use crate::context::{CURRENT, MAPS, MAP_MANAGER};
use crate::model::ModelOrView;
use crate::prelude::*;

/// A view with a binding which rebuilds its contents when the observed data changes.
///
/// This view is typically used to switch between two or more views when the bound data changes. The binding view will destroy and then recreate its
/// contents whenever the bound data changes, so it is usually preferable to bind a view directly to the data (if supported) or to bind to a view modifier,
/// which will update the properties of a view without rebuilding it.
pub struct Binding<L>
where
    L: Lens,
{
    entity: Entity,
    lens: L,
    #[allow(clippy::type_complexity)]
    content: Option<Box<dyn Fn(&mut Context, L)>>,
}

impl<L> Binding<L>
where
    L: 'static + Lens,
    <L as Lens>::Source: 'static,
    <L as Lens>::Target: Data,
{
    /// Creates a new binding view.
    ///
    /// A binding view observes application data through a lens and rebuilds its contents if the data changes.
    ///
    /// # Example
    /// When the value of `AppData::some_data` changes, the label inside of the binding will be rebuilt.
    /// ```ignore
    /// Binding::new(cx, AppData::some_data, |cx, lens|{
    ///     // Retrieve the data from context
    ///     let value = *lens.get(cx);
    ///     Label::new(cx, value.to_string());
    /// });
    /// ```
    #[allow(clippy::new_ret_no_self)]
    pub fn new<F>(cx: &mut Context, lens: L, builder: F)
    where
        F: 'static + Fn(&mut Context, L),
    {
        let id = cx.entity_manager.create();
        let current = cx.current();
        cx.tree.add(id, current).expect("Failed to add to tree");
        cx.cache.add(id);
        cx.style.add(id);
        cx.tree.set_ignored(id, true);

        let binding = Self { entity: id, lens, content: Some(Box::new(builder)) };

        CURRENT.with(|f| *f.borrow_mut() = id);

        let ancestors = cx.current().parent_iter(&cx.tree).collect::<HashSet<_>>();
        let new_ancestors = id.parent_iter(&cx.tree).collect::<Vec<_>>();

        fn insert_store<L: Lens>(
            ancestors: &HashSet<Entity>,
            stores: &mut HashMap<StoreId, Box<dyn Store>>,
            model_data: ModelOrView,
            lens: L,
            id: Entity,
        ) where
            L::Target: Data,
        {
            let key = get_storeid(&lens);

            if let Some(store) = stores.get_mut(&key) {
                let observers = store.observers();

                if ancestors.intersection(observers).next().is_none() {
                    store.add_observer(id);
                }
            } else {
                let mut observers = HashSet::new();
                observers.insert(id);

                let model = model_data.downcast_ref::<L::Source>().unwrap();

                let old = lens.view(model, |t| t.cloned());

                let store = Box::new(BasicStore { lens, old, observers });

                stores.insert(key, store);
            }
        }

        // Check if there's already a store with the same lens somewhere up the tree. If there is, add this binding as an observer,
        // else create a new store with this binding as an observer.
        for entity in new_ancestors {
            if let Some(model_data_store) = cx.data.get_mut(&entity) {
                // Check for model store
                if let Some(model_data) = model_data_store.models.get(&TypeId::of::<L::Source>()) {
                    insert_store(
                        &ancestors,
                        &mut model_data_store.stores,
                        ModelOrView::Model(model_data.as_ref()),
                        lens,
                        id,
                    );

                    break;
                }

                // Check for view store
                if let Some(view_handler) = cx.views.get(&entity) {
                    if view_handler.as_any_ref().is::<L::Source>() {
                        insert_store(
                            &ancestors,
                            &mut model_data_store.stores,
                            ModelOrView::View(view_handler.as_ref()),
                            lens,
                            id,
                        );

                        break;
                    }
                }
            }
        }

        cx.bindings.insert(id, Box::new(binding));

        cx.with_current(id, |cx| {
            // Call the body of the binding
            if let Some(mut binding) = cx.bindings.remove(&id) {
                binding.update(cx);
                cx.bindings.insert(id, binding);
            }
        });

        let _: Handle<Self> = Handle { entity: id, p: Default::default(), cx }.ignore();
    }
}

pub(crate) trait BindingHandler {
    fn update(&mut self, cx: &mut Context);
    fn remove(&self, cx: &mut Context);
    fn debug(&self, f: &mut std::fmt::Formatter) -> std::fmt::Result;
}

impl<L: 'static + Lens> BindingHandler for Binding<L> {
    fn update(&mut self, cx: &mut Context) {
        cx.remove_children(cx.current());

        let ids = MAPS.with(|f| {
            let ids = f
                .borrow()
                .iter()
                .filter(|(_, map)| map.0 == self.entity)
                .map(|(id, _)| *id)
                .collect::<Vec<_>>();
            f.borrow_mut().retain(|_, map| map.0 != self.entity);

            ids
        });

        MAP_MANAGER.with(|f| {
            for id in ids {
                f.borrow_mut().destroy(id);
            }
        });

        if let Some(builder) = &self.content {
            CURRENT.with(|f| *f.borrow_mut() = self.entity);
            (builder)(cx, self.lens);
        }
    }

    fn remove(&self, cx: &mut Context) {
        for entity in self.entity.parent_iter(&cx.tree) {
            if let Some(model_data_store) = cx.data.get_mut(&entity) {
<<<<<<< HEAD
=======
                let key = get_storeid(&self.lens);

>>>>>>> ac9158b1
                // Check for model store
                if model_data_store.models.get(&TypeId::of::<L::Source>()).is_some() {
                    if let Some(store) = model_data_store.stores.get_mut(&key) {
                        store.remove_observer(&self.entity);

                        if store.num_observers() == 0 {
                            model_data_store.stores.remove(&key);
                        }
                    }

                    break;
                }

                // Check for view store
                if let Some(view_handler) = cx.views.get(&entity) {
                    if view_handler.as_any_ref().is::<L::Source>() {
                        if let Some(store) = model_data_store.stores.get_mut(&key) {
                            store.remove_observer(&self.entity);

                            if store.num_observers() == 0 {
                                model_data_store.stores.remove(&key);
                            }
                        }

                        break;
                    }
                }
            }
        }
    }

    fn debug(&self, f: &mut std::fmt::Formatter) -> std::fmt::Result {
        self.lens.fmt(f)
    }
}

impl std::fmt::Debug for dyn BindingHandler {
    fn fmt(&self, f: &mut std::fmt::Formatter<'_>) -> std::fmt::Result {
        self.debug(f)
    }
}<|MERGE_RESOLUTION|>--- conflicted
+++ resolved
@@ -175,11 +175,8 @@
     fn remove(&self, cx: &mut Context) {
         for entity in self.entity.parent_iter(&cx.tree) {
             if let Some(model_data_store) = cx.data.get_mut(&entity) {
-<<<<<<< HEAD
-=======
                 let key = get_storeid(&self.lens);
 
->>>>>>> ac9158b1
                 // Check for model store
                 if model_data_store.models.get(&TypeId::of::<L::Source>()).is_some() {
                     if let Some(store) = model_data_store.stores.get_mut(&key) {
