--- conflicted
+++ resolved
@@ -1,7 +1,4 @@
-<<<<<<< HEAD
-//! Methods for changing the properties of a view.
-=======
-//! Methods on views for changing their style properties or for adding actions.
+//! Methods on views for changing their properties or for adding actions.
 
 // Macro used within modifier traits to set style properties.
 macro_rules! modifier {
@@ -45,7 +42,6 @@
         }
     }
 }
->>>>>>> a4211950
 
 mod actions;
 pub use actions::*;
