--- conflicted
+++ resolved
@@ -1,12 +1,8 @@
 use vizia_style::{BorderRadius, Position, Rect, Scale, Transform, Translate};
 
 use super::internal;
-<<<<<<< HEAD
 use crate::prelude::*;
 use crate::style::{Abilities, ImageOrGradient, PseudoClassFlags, SystemFlags};
-=======
-use crate::{prelude::*, style::Transform2D};
->>>>>>> d898ea97
 
 /// Modifiers for changing the style properties of a view.
 pub trait StyleModifiers: internal::Modifiable {
@@ -227,23 +223,10 @@
         SystemFlags::REDRAW
     );
 
-<<<<<<< HEAD
     fn background_image<'i, U: Into<Vec<BackgroundImage<'i>>>>(
         mut self,
         value: impl Res<U>,
     ) -> Self {
-=======
-    modifier!(
-        /// Sets the background gradient of the view.
-        ///
-        /// Background gradients will override any background color.
-        background_gradient,
-        LinearGradient
-    );
-
-    // TODO: Docs for this.
-    fn image<U: ToString>(mut self, value: impl Res<U>) -> Self {
->>>>>>> d898ea97
         let entity = self.entity();
         value.set_or_bind(self.context(), entity, |cx, entity, val| {
             let images = val.into();
@@ -404,7 +387,6 @@
         SystemFlags::empty()
     );
 
-<<<<<<< HEAD
     /// Sets the transform of the view with a list of transform functions.
     fn transform<U: Into<Vec<Transform>>>(mut self, value: impl Res<U>) -> Self {
         let entity = self.entity();
@@ -412,70 +394,11 @@
             let value = v.into();
             cx.style.transform.insert(entity, value);
             cx.needs_redraw();
-=======
-    // // Transform Properties
-    // modifier!(
-    //     /// Sets the angle of rotation for the view.
-    //     ///
-    //     /// Rotation applies to the rendered view and does not affect layout.
-    //     rotate,
-    //     f32
-    // );
-    // modifier!(
-    //     /// Sets the translation offset of the view.
-    //     ///
-    //     /// Translation applies to the rendered view and does not affect layout.
-    //     translate,
-    //     (f32, f32)
-    // );
-    // modifier!(
-    //     /// Sets the scale of the view.
-    //     ///
-    //     /// Scale applies to the rendered view and does not affect layout.
-    //     scale,
-    //     (f32, f32)
-    // );
-
-    fn translate<U: Into<(f32, f32)>>(mut self, value: impl Res<U>) -> Self {
-        let entity = self.entity();
-        value.set_or_bind(self.context(), entity, |cx, entity, v| {
-            let value = v.into();
-
-            if let Some(transform) = cx.style.transform.get_mut(entity) {
-                transform.translate(value.0, value.1);
-            } else {
-                let mut transform = Transform2D::identity();
-                transform.translate(value.0, value.1);
-                cx.style.transform.insert(entity, transform);
-            }
-
-            cx.need_redraw();
-        });
-
-        self
-    }
-
-    fn rotate<U: Into<f32>>(mut self, value: impl Res<U>) -> Self {
-        let entity = self.entity();
-        value.set_or_bind(self.context(), entity, |cx, entity, v| {
-            let value = v.into();
-
-            if let Some(transform) = cx.style.transform.get_mut(entity) {
-                transform.rotate(value);
-            } else {
-                let mut transform = Transform2D::identity();
-                transform.rotate(value);
-                cx.style.transform.insert(entity, transform);
-            }
-
-            cx.need_redraw();
->>>>>>> d898ea97
-        });
-
-        self
-    }
-
-<<<<<<< HEAD
+        });
+
+        self
+    }
+
     /// Sets the transform origin of the the view.
     fn transform_origin<U: Into<Position>>(mut self, value: impl Res<U>) -> Self {
         let entity = self.entity();
@@ -485,28 +408,11 @@
             let y = value.y.to_length_or_percentage();
             cx.style.transform_origin.insert(entity, Translate { x, y });
             cx.needs_redraw();
-=======
-    fn scale<U: Into<(f32, f32)>>(mut self, value: impl Res<U>) -> Self {
-        let entity = self.entity();
-        value.set_or_bind(self.context(), entity, |cx, entity, v| {
-            let value = v.into();
-
-            if let Some(transform) = cx.style.transform.get_mut(entity) {
-                transform.scale(value.0, value.1);
-            } else {
-                let mut transform = Transform2D::identity();
-                transform.scale(value.0, value.1);
-                cx.style.transform.insert(entity, transform);
-            }
-
-            cx.need_redraw();
->>>>>>> d898ea97
-        });
-
-        self
-    }
-
-<<<<<<< HEAD
+        });
+
+        self
+    }
+
     // Translate
     modifier!(
         /// Sets the translation offset of the view.
@@ -528,20 +434,13 @@
     );
 
     // Scale
-=======
->>>>>>> d898ea97
     modifier!(
         /// Sets the scale of the view.
         ///
         /// Scale applies to the rendered view and does not affect layout.
-<<<<<<< HEAD
         scale,
         Scale,
         SystemFlags::REDRAW
-=======
-        transform,
-        Transform2D
->>>>>>> d898ea97
     );
 
     // modifier!(transform, Transform2D);
